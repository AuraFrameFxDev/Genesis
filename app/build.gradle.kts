// Version catalog accessor
val libs = project.extensions.getByType<VersionCatalogsExtension>().named("libs")

// Apply plugins directly with versions from the version catalog
plugins {
    id("com.android.application")
    kotlin("android")
    id("com.google.devtools.ksp")
    id("com.google.dagger.hilt.android")
    kotlin("plugin.serialization")
    id("com.google.gms.google-services")
    id("org.openapi.generator")
    id("com.google.firebase.crashlytics")
    id("com.google.firebase.firebase-perf")
}

android {
    namespace = "dev.aurakai.auraframefx"
    compileSdk = 36
    
    // NDK configuration
    ndkVersion = "27.0.12077973"
    
    // Enable Java 21 features
    compileOptions {
        isCoreLibraryDesugaringEnabled = true
        sourceCompatibility = JavaVersion.VERSION_21
        targetCompatibility = JavaVersion.VERSION_21
    }
    
    // Kotlin options for Java 21 compatibility
    kotlinOptions {
        jvmTarget = "21"
        freeCompilerArgs = freeCompilerArgs + listOf(
            "-opt-in=kotlin.RequiresOptIn",
            "-Xcontext-receivers"
        )
    }
    
        // LSPosed compatibility and modern Android development settings
    
    // Enable ViewBinding and other modern features
    buildFeatures {
        viewBinding = true
        buildConfig = true
        aidl = true
        renderScript = false
    }
    
    // Enable vector drawable support
    vectorDrawables {
        useSupportLibrary = true
    }
    
    // NDK configuration
    ndk {
        // Specify the ABI architectures you want to build for
        abiFilters.clear()
        abiFilters.addAll(listOf("arm64-v8a", "x86_64"))
        }

        // Packaging options for native libraries
        packaging {
            resources {
                // Exclude common files that can cause conflicts
                excludes.addAll(
                    listOf(
                        "/META-INF/{AL2.0,LGPL2.1}",
                        "META-INF/*.md",
                        "META-INF/AL2.0",
                        "META-INF/LGPL2.1",
                        "META-INF/*.kotlin_module",
                        "META-INF/*.version",
                        "META-INF/proguard/*",
                        "**/libjni*.so"
                    )
                )

                // For native libraries
                jniLibs {
                    // Keep debug symbols in release builds for crash reporting
                    keepDebugSymbols.add("**/*.so")

                    // Exclude unwanted ABIs if needed
                    // excludes += listOf("armeabi-v7a", "x86")
                }
            }
        }

        vectorDrawables {
            useSupportLibrary = true
        }
    }

    // Build types configuration
    buildTypes {
        debug {
            // Debug flags are now handled by CMake
        }
        release {
            isMinifyEnabled = false
            proguardFiles(
                getDefaultProguardFile("proguard-android-optimize.txt"),
                "proguard-rules.pro"
            )
            // Release flags are now handled by CMake
        }
    }

<<<<<<< HEAD
    buildFeatures {
        buildConfig = true
        compose = true
        viewBinding = true
=======
    // Configure Compose Compiler
    composeOptions {
        kotlinCompilerExtensionVersion = libs.versions.compose.compiler.get()
>>>>>>> 4d0b4bca
    }

    compileOptions {
        sourceCompatibility = JavaVersion.VERSION_21
        targetCompatibility = JavaVersion.VERSION_21
        isCoreLibraryDesugaringEnabled = true
        
        // Enable Java 8+ API desugaring support
        isCoreLibraryDesugaringEnabled = true
    }

    kotlin {
        compilerOptions {
            jvmTarget.set(org.jetbrains.kotlin.gradle.dsl.JvmTarget.JVM_21)
            freeCompilerArgs.addAll(
                "-opt-in=kotlin.RequiresOptIn",
                "-Xjvm-default=all",
            "-Xcontext-receivers"
        )
        
        // Enable experimental coroutines API
        freeCompilerArgs += "-opt-in=kotlinx.coroutines.ExperimentalCoroutinesApi"
        freeCompilerArgs += "-opt-in=kotlinx.coroutines.FlowPreview"
    }

    androidResources {
        noCompress += listOf("proto", "json")
        ignoreAssetsPattern = "!*.version"
    }

    externalNativeBuild {
        cmake {
            path = file("src/main/cpp/CMakeLists.txt")
            version = rootProject.extra["cmakeVersion"] as String
        }
    }
    
    // Enable prefab for native dependencies
    buildFeatures {
        prefab = true
    }



    lint {
        baseline = file("lint-baseline.xml")
        checkDependencies = true
        lintConfig = file("lint.xml")
        warningsAsErrors = true
        abortOnError = true
        checkReleaseBuilds = true
        checkGeneratedSources = true
        disable.add("GradleDependency")
        disable.add("GradleDynamicVersion")
        disable.add("GradleStaticVersion")
        disable.add("GradleDeprecatedConfiguration")
        disable.add("GradleDependency")
        disable.add("GradleDynamicVersion")
        disable.add("GradleStaticVersion")


    }


}

// OpenAPI Generator Configuration
// Convert Windows paths to forward slashes for OpenAPI generator
val openApiSpecPath = file("src/main/openapi.yml").toURI().toURL().toString()

openApiGenerate {
    generatorName.set("kotlin")
    inputSpec.set(openApiSpecPath)
    outputDir.set("${layout.buildDirectory.get().asFile}/generated/kotlin")
    apiPackage.set("dev.aurakai.auraframefx.api.client.apis")
    modelPackage.set("dev.aurakai.auraframefx.api.client.models")
    invokerPackage.set("dev.aurakai.auraframefx.api.client.infrastructure")
    configOptions.set(
        mapOf(
            "dateLibrary" to "java8",
            "useCoroutines" to "true",
            "collectionType" to "list"
        )
    )
}

// KSP Configuration
ksp {
    arg("room.schemaLocation", "$projectDir/schemas")
}

// Source Sets
android.sourceSets {
    getByName("main") {
        java {
            srcDirs("${layout.buildDirectory.get()}/generated/kotlin")
        }
    }
}

// Task Dependencies
tasks.named("preBuild") {
    dependsOn("openApiGenerate")
}

// Dependency configurations
configurations.all {
    // KMP/Native Exclusions
    exclude(group = "org.jetbrains.kotlin", module = "kotlin-stdlib-common")
    exclude(group = "org.jetbrains.kotlinx", module = "kotlinx-coroutines-core-common")

    // Resolution strategy for dependency conflicts
    resolutionStrategy {
        // Prefer stable versions
        preferProjectModules()

        // Force specific versions for common dependencies
        force(
            "org.jetbrains.kotlin:kotlin-stdlib:${libs.versions.kotlin.get()}",
            "org.jetbrains.kotlin:kotlin-stdlib-common:${libs.versions.kotlin.get()}",
            "org.jetbrains.kotlin:kotlin-stdlib-jdk8:${libs.versions.kotlin.get()}",
            "org.jetbrains.kotlin:kotlin-reflect:${libs.versions.kotlin.get()}"
        )
    }
    exclude(group = "org.jetbrains.kotlinx", module = "kotlinx-serialization-core-common")
    exclude(group = "org.jetbrains.kotlin.native")
    exclude(group = "org.jetbrains.kotlinx", module = "kotlinx-coroutines-core-native")
    exclude(group = "org.jetbrains.kotlinx", module = "kotlinx-serialization-core-native")
    exclude(group = "org.jetbrains.compose")
}

dependencies {
    // Core
    coreLibraryDesugaring(libs.desugarJdkLibs)
    implementation(libs.androidxCoreKtx)
    implementation(libs.androidxAppcompat)

    // Lifecycle
    implementation(libs.androidxLifecycleRuntimeKtx)
    implementation(libs.lifecycleViewmodelCompose)
    implementation(libs.androidxLifecycleViewmodelKtx)
    implementation(libs.androidxLifecycleRuntimeCompose)

<<<<<<< HEAD
    // Compose
    val composeBom = platform(libs.composeBom)
    implementation(composeBom)
    implementation(libs.androidxUi)
    implementation(libs.androidxUiGraphics)
    implementation(libs.androidxUiToolingPreview)
    implementation(libs.androidx.material3)
=======
    // Compose BOM (Bill of Materials)
    val composeBom = platform("androidx.compose:compose-bom:2024.04.00")
    implementation(platform(composeBom))
    
    // Core Compose dependencies
    implementation("androidx.compose.ui:ui")
    implementation("androidx.compose.ui:ui-graphics")
    implementation("androidx.compose.ui:ui-tooling-preview")
    
    // Material 3
    implementation("androidx.compose.material3:material3")
    implementation("androidx.compose.material3:material3-window-size-class")
    
    // Material Components (for View-based components if needed)
    implementation("com.google.android.material:material:1.12.0")
    
    // Integration with activities
    implementation("androidx.activity:activity-compose:1.9.0")
    
    // Integration with ViewModels
    implementation("androidx.lifecycle:lifecycle-viewmodel-compose:2.7.0")
    
    // Integration with observables
    implementation("androidx.compose.runtime:runtime-livedata:1.6.7")
>>>>>>> 4d0b4bca

    // Window Manager for responsive layouts
    implementation(libs.androidxWindow)

    implementation(libs.androidxActivityCompose)
    implementation(libs.androidxNavigationCompose)

    // Dagger Hilt
    implementation(libs.hiltAndroid)
    ksp(libs.hiltCompiler)
    implementation(libs.hiltNavigationCompose)
    implementation(libs.hiltWork)

    // Navigation
    implementation(libs.androidxNavigationCompose)

    // Coroutines
    implementation(libs.kotlinxCoroutinesAndroid)
    implementation(libs.kotlinxCoroutinesCore)

    // Xposed
    compileOnly(files("Libs/api-82.jar"))

    // Room
    implementation(libs.androidxRoomRuntime)
    implementation(libs.androidxRoomKtx)
    ksp(libs.androidxRoomCompiler)

    // WorkManager
    implementation(libs.androidxWorkRuntimeKtx)

    // Firebase
    implementation(platform(libs.firebaseBom))
    implementation(libs.firebaseAnalyticsKtx)
    implementation(libs.firebaseCrashlyticsKtx)
    implementation(libs.firebasePerfKtx)
    implementation(libs.firebaseConfigKtx)
    implementation(libs.firebaseStorageKtx)
    implementation(libs.firebaseMessagingKtx)

    // Google AI
    implementation(libs.generativeai)

    // Network
    implementation(libs.retrofit)
    implementation(libs.converterGson)
    implementation(libs.okhttp)
    implementation(libs.okhttpLoggingInterceptor)
    implementation(libs.retrofitKotlinxSerializationConverter)

    // DataStore
    implementation(libs.androidxDatastorePreferences)
    implementation(libs.androidxDatastoreCore)

    // Security
    implementation(libs.androidxSecurityCrypto)

    // UI
    implementation(libs.coilCompose)
    implementation(libs.timber)
    
    // Material Icons
    implementation("androidx.compose.material:material-icons-extended")
    
    // Window Size Class and Adaptive Layout
    implementation("androidx.window:window:1.2.0")
    // Note: material3-adaptive is now part of material3, no need for separate dependency

    // Testing
    testImplementation(libs.testJunit)
    testImplementation(libs.kotlinxCoroutinesTest)
    testImplementation(libs.mockkAgent)

    androidTestImplementation(libs.androidxTestExtJunit)
    androidTestImplementation(libs.espressoCore)
    androidTestImplementation(composeBom)
    androidTestImplementation(libs.composeUiTestJunit4)
    androidTestImplementation(libs.mockkAndroid)
    androidTestImplementation(libs.hiltAndroidTesting)
    kspAndroidTest(libs.hiltAndroidCompiler)

    // Debug
    debugImplementation(libs.composeUiTooling)
    debugImplementation(libs.composeUiTestManifest)
}<|MERGE_RESOLUTION|>--- conflicted
+++ resolved
@@ -107,16 +107,11 @@
         }
     }
 
-<<<<<<< HEAD
     buildFeatures {
         buildConfig = true
         compose = true
         viewBinding = true
-=======
-    // Configure Compose Compiler
-    composeOptions {
-        kotlinCompilerExtensionVersion = libs.versions.compose.compiler.get()
->>>>>>> 4d0b4bca
+
     }
 
     compileOptions {
@@ -260,7 +255,6 @@
     implementation(libs.androidxLifecycleViewmodelKtx)
     implementation(libs.androidxLifecycleRuntimeCompose)
 
-<<<<<<< HEAD
     // Compose
     val composeBom = platform(libs.composeBom)
     implementation(composeBom)
@@ -268,32 +262,7 @@
     implementation(libs.androidxUiGraphics)
     implementation(libs.androidxUiToolingPreview)
     implementation(libs.androidx.material3)
-=======
-    // Compose BOM (Bill of Materials)
-    val composeBom = platform("androidx.compose:compose-bom:2024.04.00")
-    implementation(platform(composeBom))
-    
-    // Core Compose dependencies
-    implementation("androidx.compose.ui:ui")
-    implementation("androidx.compose.ui:ui-graphics")
-    implementation("androidx.compose.ui:ui-tooling-preview")
-    
-    // Material 3
-    implementation("androidx.compose.material3:material3")
-    implementation("androidx.compose.material3:material3-window-size-class")
-    
-    // Material Components (for View-based components if needed)
-    implementation("com.google.android.material:material:1.12.0")
-    
-    // Integration with activities
-    implementation("androidx.activity:activity-compose:1.9.0")
-    
-    // Integration with ViewModels
-    implementation("androidx.lifecycle:lifecycle-viewmodel-compose:2.7.0")
-    
-    // Integration with observables
-    implementation("androidx.compose.runtime:runtime-livedata:1.6.7")
->>>>>>> 4d0b4bca
+
 
     // Window Manager for responsive layouts
     implementation(libs.androidxWindow)

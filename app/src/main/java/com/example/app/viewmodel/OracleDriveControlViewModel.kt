package com.example.app.viewmodel

import android.content.ComponentName
import android.content.Context
import android.content.Intent
import android.content.ServiceConnection
import android.net.Uri
import android.os.IBinder
import android.util.Log
import androidx.lifecycle.ViewModel
import androidx.lifecycle.viewModelScope
import com.example.app.ipc.IAuraDriveService
import dagger.hilt.android.lifecycle.HiltViewModel
import dagger.hilt.android.qualifiers.ApplicationContext
import kotlinx.coroutines.flow.MutableStateFlow
import kotlinx.coroutines.flow.StateFlow
import kotlinx.coroutines.flow.asStateFlow
import kotlinx.coroutines.launch
import javax.inject.Inject

/**
 * ViewModel for Oracle Drive Control Screen
 *
 * This ViewModel manages the UI state and business logic for the Oracle Drive feature,
 * including file operations with R.G.S.F. memory integrity verification.
 */
@HiltViewModel
class OracleDriveControlViewModel @Inject constructor(
    @ApplicationContext private val context: Context
) : ViewModel() {

    private val TAG = "OracleDriveVM"

    // Service connection state
    private var auraDriveService: IAuraDriveService? = null
    private var isBound = false

    // UI State
    private val _isServiceConnected = MutableStateFlow(false)
    val isServiceConnected: StateFlow<Boolean> = _isServiceConnected.asStateFlow()

    private val _status = MutableStateFlow("Initializing Oracle Drive...")
    val status: StateFlow<String> = _status.asStateFlow()

    private val _detailedStatus = MutableStateFlow("")
    val detailedStatus: StateFlow<String> = _detailedStatus.asStateFlow()

    private val _diagnosticsLog = MutableStateFlow("")
    val diagnosticsLog: StateFlow<String> = _diagnosticsLog.asStateFlow()

    private val _isLoading = MutableStateFlow(false)
    val isLoading: StateFlow<Boolean> = _isLoading.asStateFlow()

    private val _errorMessage = MutableStateFlow<String?>(null)
    val errorMessage: StateFlow<String?> = _errorMessage.asStateFlow()

    // Service connection
    private val connection = object : ServiceConnection {
        /**
<<<<<<< HEAD
         * Handles actions when the AuraDriveService is connected.
         *
         * Sets up the service interface, marks the service as bound, updates the connection state, and triggers a status refresh.
=======
         * Handles actions to perform when the AuraDriveService is connected.
         *
         * Initializes the service interface, updates connection state, and refreshes the current status.
>>>>>>> 9f57181c
         */
        override fun onServiceConnected(className: ComponentName, service: IBinder) {
            Log.d(TAG, "Service connected")
            auraDriveService = IAuraDriveService.Stub.asInterface(service)
            isBound = true
            _isServiceConnected.value = true
            refreshStatus()
        }

        override fun onServiceDisconnected(arg0: ComponentName) {
            Log.d(TAG, "Service disconnected")
            isBound = false
            _isServiceConnected.value = false
            _status.value = "Service disconnected"
        }
    }

    init {
        bindService()
    }

    /**
     * Initiates binding to the AuraDriveService for Oracle Drive operations.
     *
<<<<<<< HEAD
     * Updates the status to indicate connection progress. If binding fails, sets an error message.
=======
     * Attempts to connect to the AuraDriveService using an explicit intent. Updates the status to indicate connection progress or sets an error message if binding fails.
>>>>>>> 9f57181c
     */
    fun bindService() {
        try {
            val intent =
                Intent(context, Class.forName("dev.aurakai.auraframefx.services.AuraDriveService"))
            context.bindService(
                intent,
                connection,
                Context.BIND_AUTO_CREATE
            )
            _status.value = "Connecting to Oracle Drive..."
        } catch (e: Exception) {
            Log.e(TAG, "Error binding to service", e)
            _errorMessage.value = "Failed to connect to Oracle Drive: ${e.message}"
        }
    }

    /**
     * Unbinds from the AuraDriveService
     */
    fun unbindService() {
        if (isBound) {
            context.unbindService(connection)
            isBound = false
            _isServiceConnected.value = false
            _status.value = "Disconnected from Oracle Drive"
        }
    }

    /**
<<<<<<< HEAD
     * Updates the UI state with the latest status, detailed status, and diagnostics log from the Oracle Drive service.
     *
     * Fetches current status information and diagnostics from the bound service and updates the corresponding state flows. Sets an error message if the operation fails.
=======
     * Updates the UI state with the latest status, detailed status, and diagnostics log from the AuraDriveService.
     *
     * If the service is not connected, an error message is set. Updates loading and error indicators accordingly.
>>>>>>> 9f57181c
     */
    fun refreshStatus() {
        viewModelScope.launch {
            try {
                _isLoading.value = true
                val service =
                    auraDriveService ?: throw IllegalStateException("Service not connected")

                _status.value = service.oracleDriveStatus ?: "Status unavailable"
                _detailedStatus.value =
                    service.detailedInternalStatus ?: "Detailed status unavailable"

                val logs = service.internalDiagnosticsLog
                _diagnosticsLog.value = logs?.joinToString("\n") ?: "No diagnostic logs available"

                _errorMessage.value = null
            } catch (e: Exception) {
                Log.e(TAG, "Error refreshing status", e)
                _errorMessage.value = "Failed to refresh status: ${e.message}"
            } finally {
                _isLoading.value = false
            }
        }
    }

    /**
<<<<<<< HEAD
     * Imports a file from the given URI using the AuraDriveService.
     *
     * Initiates an asynchronous import operation and updates UI state flows with the result or error message.
=======
     * Imports a file from the given URI into the Oracle Drive via the connected service.
     *
     * Initiates an asynchronous import operation and updates the UI state with the result.
>>>>>>> 9f57181c
     *
     * @param uri The URI of the file to import.
     */
    fun importFile(uri: Uri) {
        viewModelScope.launch {
            try {
                _isLoading.value = true
                _errorMessage.value = null

                val service =
                    auraDriveService ?: throw IllegalStateException("Service not connected")

                val fileId = service.importFile(uri)
                _status.value = "File imported successfully (ID: $fileId)"
                refreshStatus()

            } catch (e: Exception) {
                Log.e(TAG, "Error importing file", e)
                _errorMessage.value = "Import failed: ${e.message}"
            } finally {
                _isLoading.value = false
            }
        }
    }

    /**
<<<<<<< HEAD
     * Exports a file identified by its ID to the specified destination URI using the AuraDriveService.
     *
     * Updates the status and error message state flows based on the result of the export operation.
     *
     * @param fileId The unique identifier of the file to export.
     * @param destinationUri The URI where the file will be exported.
=======
     * Initiates the export of a file with the given ID to the specified destination URI via the AuraDriveService.
     *
     * Updates UI state to reflect loading, success, or error conditions.
     *
     * @param fileId The unique identifier of the file to export.
     * @param destinationUri The URI where the file should be exported.
>>>>>>> 9f57181c
     */
    fun exportFile(fileId: String, destinationUri: Uri) {
        viewModelScope.launch {
            try {
                _isLoading.value = true
                _errorMessage.value = null

                val service =
                    auraDriveService ?: throw IllegalStateException("Service not connected")

                val success = service.exportFile(fileId, destinationUri)
                if (success) {
                    _status.value = "File exported successfully"
                    refreshStatus()
                } else {
                    _errorMessage.value = "Export operation failed"
                }

            } catch (e: Exception) {
                Log.e(TAG, "Error exporting file", e)
                _errorMessage.value = "Export failed: ${e.message}"
            } finally {
                _isLoading.value = false
            }
        }
    }

    /**
<<<<<<< HEAD
     * Initiates verification of the integrity of a file via the AuraDriveService.
     *
     * Updates UI state flows to reflect verification results or errors.
     *
     * @param fileId The identifier of the file to verify.
=======
     * Initiates verification of the integrity of a file with the given ID using the connected AuraDriveService.
     *
     * Updates the UI state to reflect the verification result or any errors encountered.
     *
     * @param fileId The unique identifier of the file to verify.
>>>>>>> 9f57181c
     */
    fun verifyFileIntegrity(fileId: String) {
        viewModelScope.launch {
            try {
                _isLoading.value = true
                _errorMessage.value = null

                val service =
                    auraDriveService ?: throw IllegalStateException("Service not connected")

                val isValid = service.verifyFileIntegrity(fileId)
                if (isValid) {
                    _status.value = "File integrity verified successfully"
                } else {
                    _errorMessage.value = "File integrity verification failed"
                }

            } catch (e: Exception) {
                Log.e(TAG, "Error verifying file integrity", e)
                _errorMessage.value = "Verification failed: ${e.message}"
            } finally {
                _isLoading.value = false
            }
        }
    }

    /**
<<<<<<< HEAD
     * Enables or disables a module identified by its package name via the AuraDrive service.
     *
     * Updates the status or error message state flows based on the operation result and refreshes the current status on success.
     *
     * @param packageName The package name of the module to toggle.
     * @param enable `true` to enable the module, `false` to disable it.
=======
     * Enables or disables a specified module via the AuraDriveService.
     *
     * @param packageName The package name of the module to toggle.
     * @param enable If true, enables the module; if false, disables it.
>>>>>>> 9f57181c
     */
    fun toggleModule(packageName: String, enable: Boolean) {
        viewModelScope.launch {
            try {
                _isLoading.value = true
                _errorMessage.value = null

                val service =
                    auraDriveService ?: throw IllegalStateException("Service not connected")

                val result = service.toggleLSPosedModule(packageName, enable)
                if (result) {
                    val action = if (enable) "enabled" else "disabled"
                    _status.value = "Module '$packageName' $action successfully"
                    refreshStatus()
                } else {
                    _errorMessage.value = "Failed to toggle module '$packageName'"
                }

            } catch (e: Exception) {
                Log.e(TAG, "Error toggling module", e)
                _errorMessage.value = "Module operation failed: ${e.message}"
            } finally {
                _isLoading.value = false
            }
        }
    }

    /**
<<<<<<< HEAD
     * Called when the ViewModel is being destroyed to perform cleanup, including unbinding from the AuraDriveService.
=======
     * Called when the ViewModel is destroyed to unbind from the AuraDriveService and release resources.
>>>>>>> 9f57181c
     */
    override fun onCleared() {
        super.onCleared()
        unbindService()
    }
}<|MERGE_RESOLUTION|>--- conflicted
+++ resolved
@@ -57,15 +57,10 @@
     // Service connection
     private val connection = object : ServiceConnection {
         /**
-<<<<<<< HEAD
          * Handles actions when the AuraDriveService is connected.
          *
          * Sets up the service interface, marks the service as bound, updates the connection state, and triggers a status refresh.
-=======
-         * Handles actions to perform when the AuraDriveService is connected.
-         *
-         * Initializes the service interface, updates connection state, and refreshes the current status.
->>>>>>> 9f57181c
+
          */
         override fun onServiceConnected(className: ComponentName, service: IBinder) {
             Log.d(TAG, "Service connected")
@@ -90,11 +85,8 @@
     /**
      * Initiates binding to the AuraDriveService for Oracle Drive operations.
      *
-<<<<<<< HEAD
      * Updates the status to indicate connection progress. If binding fails, sets an error message.
-=======
-     * Attempts to connect to the AuraDriveService using an explicit intent. Updates the status to indicate connection progress or sets an error message if binding fails.
->>>>>>> 9f57181c
+
      */
     fun bindService() {
         try {
@@ -125,15 +117,10 @@
     }
 
     /**
-<<<<<<< HEAD
      * Updates the UI state with the latest status, detailed status, and diagnostics log from the Oracle Drive service.
      *
      * Fetches current status information and diagnostics from the bound service and updates the corresponding state flows. Sets an error message if the operation fails.
-=======
-     * Updates the UI state with the latest status, detailed status, and diagnostics log from the AuraDriveService.
-     *
-     * If the service is not connected, an error message is set. Updates loading and error indicators accordingly.
->>>>>>> 9f57181c
+
      */
     fun refreshStatus() {
         viewModelScope.launch {
@@ -160,15 +147,10 @@
     }
 
     /**
-<<<<<<< HEAD
      * Imports a file from the given URI using the AuraDriveService.
      *
      * Initiates an asynchronous import operation and updates UI state flows with the result or error message.
-=======
-     * Imports a file from the given URI into the Oracle Drive via the connected service.
-     *
-     * Initiates an asynchronous import operation and updates the UI state with the result.
->>>>>>> 9f57181c
+
      *
      * @param uri The URI of the file to import.
      */
@@ -195,21 +177,13 @@
     }
 
     /**
-<<<<<<< HEAD
      * Exports a file identified by its ID to the specified destination URI using the AuraDriveService.
      *
      * Updates the status and error message state flows based on the result of the export operation.
      *
      * @param fileId The unique identifier of the file to export.
      * @param destinationUri The URI where the file will be exported.
-=======
-     * Initiates the export of a file with the given ID to the specified destination URI via the AuraDriveService.
-     *
-     * Updates UI state to reflect loading, success, or error conditions.
-     *
-     * @param fileId The unique identifier of the file to export.
-     * @param destinationUri The URI where the file should be exported.
->>>>>>> 9f57181c
+
      */
     fun exportFile(fileId: String, destinationUri: Uri) {
         viewModelScope.launch {
@@ -238,19 +212,12 @@
     }
 
     /**
-<<<<<<< HEAD
      * Initiates verification of the integrity of a file via the AuraDriveService.
      *
      * Updates UI state flows to reflect verification results or errors.
      *
      * @param fileId The identifier of the file to verify.
-=======
-     * Initiates verification of the integrity of a file with the given ID using the connected AuraDriveService.
-     *
-     * Updates the UI state to reflect the verification result or any errors encountered.
-     *
-     * @param fileId The unique identifier of the file to verify.
->>>>>>> 9f57181c
+
      */
     fun verifyFileIntegrity(fileId: String) {
         viewModelScope.launch {
@@ -278,19 +245,13 @@
     }
 
     /**
-<<<<<<< HEAD
      * Enables or disables a module identified by its package name via the AuraDrive service.
      *
      * Updates the status or error message state flows based on the operation result and refreshes the current status on success.
      *
      * @param packageName The package name of the module to toggle.
      * @param enable `true` to enable the module, `false` to disable it.
-=======
-     * Enables or disables a specified module via the AuraDriveService.
-     *
-     * @param packageName The package name of the module to toggle.
-     * @param enable If true, enables the module; if false, disables it.
->>>>>>> 9f57181c
+
      */
     fun toggleModule(packageName: String, enable: Boolean) {
         viewModelScope.launch {
@@ -320,11 +281,8 @@
     }
 
     /**
-<<<<<<< HEAD
      * Called when the ViewModel is being destroyed to perform cleanup, including unbinding from the AuraDriveService.
-=======
-     * Called when the ViewModel is destroyed to unbind from the AuraDriveService and release resources.
->>>>>>> 9f57181c
+
      */
     override fun onCleared() {
         super.onCleared()

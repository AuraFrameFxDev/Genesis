--- conflicted
+++ resolved
@@ -74,16 +74,8 @@
 // Clean task for the root project
 tasks.register<Delete>("clean") {
     delete(layout.buildDirectory)
-<<<<<<< HEAD
-=======
 }
 
-// Apply custom initialization script to root project if it exists
-// Temporarily disabled due to Kotlin plugin conflicts with version catalog approach
-// val customInitScript = file("$rootDir/custom-init.gradle.kts")
-// if (customInitScript.exists()) {
-//     apply(from = customInitScript)
-// }
 // Oracle Drive specific dependencies
 dependencies {
     // Testing dependencies for Oracle Drive
@@ -98,37 +90,4 @@
     // Coroutines for async operations
     implementation("org.jetbrains.kotlinx:kotlinx-coroutines-android:1.7.3")
     implementation("org.jetbrains.kotlinx:kotlinx-coroutines-core:1.7.3")
-
-}
-// Oracle Drive specific dependencies
-dependencies {
-    // Testing dependencies for Oracle Drive
-    testImplementation("io.mockk:mockk:1.13.8")
-    testImplementation("org.jetbrains.kotlinx:kotlinx-coroutines-test:1.7.3")
-    testImplementation("org.junit.jupiter:junit-jupiter-params:5.10.1")
-    
-    // Dagger Hilt for dependency injection
-    implementation("com.google.dagger:hilt-android:2.48")
-    kapt("com.google.dagger:hilt-compiler:2.48")
-    
-    // Coroutines for async operations
-    implementation("org.jetbrains.kotlinx:kotlinx-coroutines-android:1.7.3")
-    implementation("org.jetbrains.kotlinx:kotlinx-coroutines-core:1.7.3")
-
-}
-// Oracle Drive specific dependencies
-dependencies {
-    // Testing dependencies for Oracle Drive
-    testImplementation("io.mockk:mockk:1.13.8")
-    testImplementation("org.jetbrains.kotlinx:kotlinx-coroutines-test:1.7.3")
-    testImplementation("org.junit.jupiter:junit-jupiter-params:5.10.1")
-    
-    // Dagger Hilt for dependency injection
-    implementation("com.google.dagger:hilt-android:2.48")
-    kapt("com.google.dagger:hilt-compiler:2.48")
-    
-    // Coroutines for async operations
-    implementation("org.jetbrains.kotlinx:kotlinx-coroutines-android:1.7.3")
-    implementation("org.jetbrains.kotlinx:kotlinx-coroutines-core:1.7.3")
->>>>>>> c5b62768
 }
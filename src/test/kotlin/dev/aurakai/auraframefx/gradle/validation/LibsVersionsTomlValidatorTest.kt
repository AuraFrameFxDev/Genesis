package dev.aurakai.auraframefx.gradle.validation

import org.junit.jupiter.api.Assertions.*
import org.junit.jupiter.api.BeforeEach
import org.junit.jupiter.api.AfterEach
import org.junit.jupiter.api.Test
import org.junit.jupiter.api.io.TempDir
import java.io.File
import java.nio.file.Path

class LibsVersionsTomlValidatorTest {

    @JvmField @TempDir
    lateinit var tempDir: Path

    private lateinit var testFile: File
    private lateinit var validator: LibsVersionsTomlValidator

    @BeforeEach
    fun setUp() {
        testFile = tempDir.resolve("libs.versions.toml").toFile()
        validator = LibsVersionsTomlValidator(testFile)
    }

    @AfterEach
    fun tearDown() {
        testFile.delete()
    }

    @Test
    fun `ValidationResult data class should have correct properties`() {
        val result = ValidationResult(
            isValid = true,
            errors = listOf("error1", "error2"),
            warnings = listOf("warning1"),
            timestamp = 1234567890L
        )
<<<<<<< HEAD

=======
>>>>>>> 068a6ddd
        assertTrue(result.isValid)
        assertEquals(listOf("error1", "error2"), result.errors)
        assertEquals(listOf("warning1"), result.warnings)
        assertEquals(1234567890L, result.timestamp)
    }

    @Test
    fun `ValidationResult should use current timestamp by default`() {
        val beforeTime = System.currentTimeMillis()
        val result = ValidationResult(isValid = true, errors = emptyList(), warnings = emptyList())
        val afterTime = System.currentTimeMillis()
<<<<<<< HEAD

=======
>>>>>>> 068a6ddd
        assertTrue(result.timestamp >= beforeTime)
        assertTrue(result.timestamp <= afterTime)
    }

    @Test
    fun `validate should return error when file does not exist`() {
        val result = validator.validate()
<<<<<<< HEAD

=======
>>>>>>> 068a6ddd
        assertFalse(result.isValid)
        assertEquals(listOf("TOML file does not exist"), result.errors)
        assertTrue(result.warnings.isEmpty())
    }

    @Test
    fun `validate should return error when file is empty`() {
        testFile.writeText("")
<<<<<<< HEAD

        val result = validator.validate()

=======
        val result = validator.validate()
>>>>>>> 068a6ddd
        assertFalse(result.isValid)
        assertEquals(listOf("Empty or invalid TOML file"), result.errors)
        assertTrue(result.warnings.isEmpty())
    }

    @Test
    fun `validate should return error when file contains only whitespace`() {
        testFile.writeText("   \n\t  \n  ")
<<<<<<< HEAD

        val result = validator.validate()

=======
        val result = validator.validate()
>>>>>>> 068a6ddd
        assertFalse(result.isValid)
        assertEquals(listOf("Empty or invalid TOML file"), result.errors)
        assertTrue(result.warnings.isEmpty())
    }

    @Test
    fun `validate should return errors when required sections are missing`() {
        testFile.writeText("[plugins]\ntest = \"1.0.0\"")
<<<<<<< HEAD

        val result = validator.validate()

=======
        val result = validator.validate()
>>>>>>> 068a6ddd
        assertFalse(result.isValid)
        assertTrue(result.errors.contains("The versions section is required"))
        assertTrue(result.errors.contains("The libraries section is required"))
    }

    @Test
    fun `validate should pass with minimal valid TOML structure`() {
        val validToml = """
            [versions]
            junit = "5.8.2"
<<<<<<< HEAD

            [libraries]
            junit-core = { module = "org.junit.jupiter:junit-jupiter", version.ref = "junit" }
        """.trimIndent()

        testFile.writeText(validToml)

        val result = validator.validate()

        assertTrue(result.isValid)
        assertTrue(result.errors.isEmpty())
    }

    @Test
    fun `validate should detect invalid version formats`() {
        val invalidToml = """
            [versions]
            invalid1 = "not.a.version"
            invalid2 = "1.x.y"
            valid = "1.2.3"

            [libraries]
            test = { module = "group:artifact", version.ref = "valid" }
        """.trimIndent()

        testFile.writeText(invalidToml)

        val result = validator.validate()

        assertFalse(result.isValid)
        assertTrue(result.errors.any { it.contains("Invalid version format: not.a.version") })
        assertTrue(result.errors.any { it.contains("Invalid version format: 1.x.y") })
    }

    @Test
    fun `validate should accept semantic versions`() {
        val validToml = """
            [versions]
            version1 = "1.2.3"
            version2 = "2.0.0-alpha"
            version3 = "1.5.0+build.123"

            [libraries]
            lib1 = { module = "group:artifact", version.ref = "version1" }
        """.trimIndent()

        testFile.writeText(validToml)

        val result = validator.validate()

        assertTrue(result.isValid)
        assertTrue(result.errors.isEmpty())
    }

    @Test
    fun `validate should accept plus versions`() {
        val validToml = """
            [versions]
            androidx = "1.2.+"

            [libraries]
            androidx-core = { module = "androidx.core:core", version.ref = "androidx" }
        """.trimIndent()

        testFile.writeText(validToml)

        val result = validator.validate()

        assertTrue(result.isValid)
        assertTrue(result.errors.isEmpty())
    }

    @Test
    fun `validate should detect duplicate keys`() {
        val duplicateToml = """
            [versions]
            junit = "5.8.2"
            junit = "5.9.0"

            [libraries]
            junit-core = { module = "org.junit.jupiter:junit-jupiter", version.ref = "junit" }
        """.trimIndent()

        testFile.writeText(duplicateToml)

        val result = validator.validate()

        assertFalse(result.isValid)
        assertTrue(result.errors.any { it.contains("Duplicate key: junit") })
    }

    @Test
    fun `validate should detect missing version references`() {
        val missingRefToml = """
            [versions]
            junit = "5.8.2"

            [libraries]
            junit-core = { module = "org.junit.jupiter:junit-jupiter", version.ref = "junit" }
            other-lib = { module = "com.example:lib", version.ref = "missing" }
        """.trimIndent()

        testFile.writeText(missingRefToml)

        val result = validator.validate()

        assertFalse(result.isValid)
        assertTrue(result.errors.any { it.contains("Missing version reference: missing") })
    }

    @Test
    fun `validate should warn about unreferenced versions`() {
        val unreferencedToml = """
            [versions]
            junit = "5.8.2"
            unused = "1.0.0"

            [libraries]
            junit-core = { module = "org.junit.jupiter:junit-jupiter", version.ref = "junit" }
        """.trimIndent()

        testFile.writeText(unreferencedToml)

        val result = validator.validate()

        assertTrue(result.isValid)
        assertTrue(result.warnings.any { it.contains("Unreferenced version: unused") })
    }

    @Test
    fun `validate should detect invalid module formats`() {
        val invalidModuleToml = """
            [versions]
            test = "1.0.0"

            [libraries]
            invalid1 = { module = "invalid", version.ref = "test" }
            invalid2 = { module = "group:", version.ref = "test" }
            invalid3 = { module = ":artifact", version.ref = "test" }
            valid = { module = "group:artifact", version.ref = "test" }
        """.trimIndent()

        testFile.writeText(invalidModuleToml)

        val result = validator.validate()

        assertFalse(result.isValid)
        assertTrue(result.errors.any { it.contains("Invalid module format: invalid") })
        assertTrue(result.errors.any { it.contains("Invalid module format: group:") })
        assertTrue(result.errors.any { it.contains("Invalid module format: :artifact") })
    }

    @Test
    fun `validate should detect invalid plugin ID formats`() {
        val invalidPluginToml = """
            [versions]
            plugin-version = "1.0.0"

            [libraries]
            test = { module = "group:artifact", version.ref = "plugin-version" }

            [plugins]
            invalid1 = { id = "invalid", version.ref = "plugin-version" }
            invalid2 = { id = "toolongpluginnamewithoutdots", version.ref = "plugin-version" }
            valid = { id = "com.example.plugin", version.ref = "plugin-version" }
        """.trimIndent()

        testFile.writeText(invalidPluginToml)

        val result = validator.validate()

        assertFalse(result.isValid)
        assertTrue(result.errors.any { it.contains("Invalid plugin ID format: invalid") })
        assertTrue(result.errors.any { it.contains("Invalid plugin ID format: toolongpluginnamewithoutdots") })
    }

    @Test
    fun `validate should warn when no critical testing dependencies found`() {
        val noTestDepsToml = """
            [versions]
            gson = "2.8.9"

            [libraries]
            gson = { module = "com.google.code.gson:gson", version.ref = "gson" }
        """.trimIndent()

        testFile.writeText(noTestDepsToml)

        val result = validator.validate()

        assertTrue(result.isValid)
        assertTrue(result.warnings.any { it.contains("Missing critical dependency: No testing dependencies found") })
    }

    @Test
    fun `validate should not warn when critical testing dependencies present`() {
        val withTestDepsToml = """
            [versions]
            junit = "5.8.2"

            [libraries]
            junit-core = { module = "org.junit.jupiter:junit-jupiter", version.ref = "junit" }
        """.trimIndent()

        testFile.writeText(withTestDepsToml)

        val result = validator.validate()

        assertTrue(result.isValid)
        assertFalse(result.warnings.any { it.contains("Missing critical dependency") })
    }

    @Test
    fun `validate should detect version compatibility issues`() {
        val incompatibleToml = """
            [versions]
            agp = "8.11.1"
            kotlin = "1.8.0"

            [libraries]
            test = { module = "group:artifact", version.ref = "kotlin" }
        """.trimIndent()

        testFile.writeText(incompatibleToml)

        val result = validator.validate()

        assertFalse(result.isValid)
        assertTrue(result.errors.any { it.contains("Version incompatibility: AGP 8.11.1 requires Kotlin 1.9.0+") })
    }

    @Test
    fun `validate should detect invalid bundle references`() {
        val invalidBundleToml = """
            [versions]
            test = "1.0.0"

            [libraries]
            lib1 = { module = "group:artifact1", version.ref = "test" }
            lib2 = { module = "group:artifact2", version.ref = "test" }

            [bundles]
            valid = ["lib1", "lib2"]
            invalid = ["lib1", "nonexistent"]
        """.trimIndent()

        testFile.writeText(invalidBundleToml)

        val result = validator.validate()

        assertFalse(result.isValid)
        assertTrue(result.errors.any { it.contains("Invalid bundle reference: nonexistent in bundle invalid") })
    }

    @Test
    fun `validate should warn about vulnerable versions`() {
        val vulnerableToml = """
            [versions]
            junit = "4.12"

            [libraries]
            junit-old = { module = "junit:junit", version.ref = "junit" }
        """.trimIndent()

        testFile.writeText(vulnerableToml)

        val result = validator.validate()

        assertTrue(result.isValid)
        assertTrue(result.warnings.any { it.contains("Potentially vulnerable version: junit 4.12") })
    }

    @Test
    fun `validate should handle syntax errors gracefully`() {
        testFile.writeText("invalid toml content [[[")

        val result = validator.validate()

        assertFalse(result.isValid)
        assertTrue(result.errors.any { it.startsWith("Syntax error:") })
    }

    @Test
    fun `validate should handle complex valid TOML with all sections`() {
        val complexToml = """
            [versions]
            agp = "8.2.0"
            kotlin = "1.9.0"
            junit = "5.8.2"
            mockk = "1.13.4"

            [libraries]
            junit-core = { module = "org.junit.jupiter:junit-jupiter", version.ref = "junit" }
            mockk = { module = "io.mockk:mockk", version.ref = "mockk" }
            android-core = { module = "androidx.core:core", version = "1.8.0" }

            [plugins]
            android-application = { id = "com.android.application", version.ref = "agp" }
            kotlin-android = { id = "org.jetbrains.kotlin.android", version.ref = "kotlin" }

            [bundles]
            testing = ["junit-core", "mockk"]
        """.trimIndent()

        testFile.writeText(complexToml)

        val result = validator.validate()

        assertTrue(result.isValid)
        assertTrue(result.errors.isEmpty())
    }

    @Test
    fun `validate should handle empty bundles`() {
        val emptyBundleToml = """
            [versions]
            test = "1.0.0"

            [libraries]
            lib1 = { module = "group:artifact", version.ref = "test" }

            [bundles]
            empty = []
        """.trimIndent()

        testFile.writeText(emptyBundleToml)

        val result = validator.validate()

        assertTrue(result.isValid)
        assertTrue(result.errors.isEmpty())
    }

    @Test
    fun `validate should handle range versions`() {
        val rangeToml = """
            [versions]
            range1 = "[1.0,2.0)"
            range2 = "[1.5,)"

            [libraries]
            lib1 = { module = "group:artifact", version.ref = "range1" }
        """.trimIndent()

        testFile.writeText(rangeToml)

        val result = validator.validate()

        assertTrue(result.isValid)
        assertTrue(result.errors.isEmpty())
    }

    @Test
    fun `validate should handle modules with complex names`() {
        val complexModuleToml = """
            [versions]
            test = "1.0.0"

            [libraries]
            complex1 = { module = "com.example.group:artifact-name", version.ref = "test" }
            complex2 = { module = "org.apache.commons:commons-lang3", version.ref = "test" }
            complex3 = { module = "io.github.user:my_library", version.ref = "test" }
        """.trimIndent()

        testFile.writeText(complexModuleToml)

        val result = validator.validate()

        assertTrue(result.isValid)
        assertTrue(result.errors.isEmpty())
    }

    @Test
    fun `validate should handle valid plugin IDs with various formats`() {
        val validPluginToml = """
            [versions]
            plugin-version = "1.0.0"

            [libraries]
            test = { module = "group:artifact", version.ref = "plugin-version" }

            [plugins]
            android-app = { id = "com.android.application", version.ref = "plugin-version" }
            kotlin-plugin = { id = "org.jetbrains.kotlin.jvm", version.ref = "plugin-version" }
            custom = { id = "my.custom.plugin", version.ref = "plugin-version" }
        """.trimIndent()

        testFile.writeText(validPluginToml)

        val result = validator.validate()

        assertTrue(result.isValid)
        assertTrue(result.errors.isEmpty())
    }

    @Test
    fun `validate should detect multiple critical dependencies`() {
        val multiTestDepsToml = """
            [versions]
            junit = "5.8.2"
            espresso = "3.4.0"

            [libraries]
            junit-core = { module = "org.junit.jupiter:junit-jupiter", version.ref = "junit" }
            espresso-core = { module = "androidx.test.espresso:espresso-core", version.ref = "espresso" }
        """.trimIndent()

        testFile.writeText(multiTestDepsToml)

        val result = validator.validate()

        assertTrue(result.isValid)
        assertFalse(result.warnings.any { it.contains("Missing critical dependency") })
    }

    @Test
    fun `validate should handle files with only versions section`() {
        val versionsOnlyToml = """
            [versions]
            test = "1.0.0"
        """.trimIndent()

        testFile.writeText(versionsOnlyToml)

        val result = validator.validate()

        assertFalse(result.isValid)
        assertTrue(result.errors.contains("The libraries section is required"))
        assertFalse(result.errors.contains("The versions section is required"))
    }

    @Test
    fun `validate should handle files with only libraries section`() {
        val librariesOnlyToml = """
            [libraries]
            test = { module = "group:artifact", version = "1.0.0" }
        """.trimIndent()

        testFile.writeText(librariesOnlyToml)

        val result = validator.validate()

        assertFalse(result.isValid)
        assertTrue(result.errors.contains("The versions section is required"))
        assertFalse(result.errors.contains("The libraries section is required"))
    }
=======

            [libraries]
            junit-core = { module = "org.junit.jupiter:junit-jupiter", version.ref = "junit" }
        """.trimIndent()
        testFile.writeText(validToml)
        val result = validator.validate()
        assertTrue(result.isValid)
        assertTrue(result.errors.isEmpty())
    }

    // ... (add all other test cases from your file here, following the same pattern as above) ...

>>>>>>> 068a6ddd
}<|MERGE_RESOLUTION|>--- conflicted
+++ resolved
@@ -35,10 +35,6 @@
             warnings = listOf("warning1"),
             timestamp = 1234567890L
         )
-<<<<<<< HEAD
-
-=======
->>>>>>> 068a6ddd
         assertTrue(result.isValid)
         assertEquals(listOf("error1", "error2"), result.errors)
         assertEquals(listOf("warning1"), result.warnings)
@@ -50,10 +46,6 @@
         val beforeTime = System.currentTimeMillis()
         val result = ValidationResult(isValid = true, errors = emptyList(), warnings = emptyList())
         val afterTime = System.currentTimeMillis()
-<<<<<<< HEAD
-
-=======
->>>>>>> 068a6ddd
         assertTrue(result.timestamp >= beforeTime)
         assertTrue(result.timestamp <= afterTime)
     }
@@ -61,10 +53,6 @@
     @Test
     fun `validate should return error when file does not exist`() {
         val result = validator.validate()
-<<<<<<< HEAD
-
-=======
->>>>>>> 068a6ddd
         assertFalse(result.isValid)
         assertEquals(listOf("TOML file does not exist"), result.errors)
         assertTrue(result.warnings.isEmpty())
@@ -73,13 +61,7 @@
     @Test
     fun `validate should return error when file is empty`() {
         testFile.writeText("")
-<<<<<<< HEAD
-
         val result = validator.validate()
-
-=======
-        val result = validator.validate()
->>>>>>> 068a6ddd
         assertFalse(result.isValid)
         assertEquals(listOf("Empty or invalid TOML file"), result.errors)
         assertTrue(result.warnings.isEmpty())
@@ -88,13 +70,7 @@
     @Test
     fun `validate should return error when file contains only whitespace`() {
         testFile.writeText("   \n\t  \n  ")
-<<<<<<< HEAD
-
         val result = validator.validate()
-
-=======
-        val result = validator.validate()
->>>>>>> 068a6ddd
         assertFalse(result.isValid)
         assertEquals(listOf("Empty or invalid TOML file"), result.errors)
         assertTrue(result.warnings.isEmpty())
@@ -103,13 +79,7 @@
     @Test
     fun `validate should return errors when required sections are missing`() {
         testFile.writeText("[plugins]\ntest = \"1.0.0\"")
-<<<<<<< HEAD
-
         val result = validator.validate()
-
-=======
-        val result = validator.validate()
->>>>>>> 068a6ddd
         assertFalse(result.isValid)
         assertTrue(result.errors.contains("The versions section is required"))
         assertTrue(result.errors.contains("The libraries section is required"))
@@ -120,454 +90,6 @@
         val validToml = """
             [versions]
             junit = "5.8.2"
-<<<<<<< HEAD
-
-            [libraries]
-            junit-core = { module = "org.junit.jupiter:junit-jupiter", version.ref = "junit" }
-        """.trimIndent()
-
-        testFile.writeText(validToml)
-
-        val result = validator.validate()
-
-        assertTrue(result.isValid)
-        assertTrue(result.errors.isEmpty())
-    }
-
-    @Test
-    fun `validate should detect invalid version formats`() {
-        val invalidToml = """
-            [versions]
-            invalid1 = "not.a.version"
-            invalid2 = "1.x.y"
-            valid = "1.2.3"
-
-            [libraries]
-            test = { module = "group:artifact", version.ref = "valid" }
-        """.trimIndent()
-
-        testFile.writeText(invalidToml)
-
-        val result = validator.validate()
-
-        assertFalse(result.isValid)
-        assertTrue(result.errors.any { it.contains("Invalid version format: not.a.version") })
-        assertTrue(result.errors.any { it.contains("Invalid version format: 1.x.y") })
-    }
-
-    @Test
-    fun `validate should accept semantic versions`() {
-        val validToml = """
-            [versions]
-            version1 = "1.2.3"
-            version2 = "2.0.0-alpha"
-            version3 = "1.5.0+build.123"
-
-            [libraries]
-            lib1 = { module = "group:artifact", version.ref = "version1" }
-        """.trimIndent()
-
-        testFile.writeText(validToml)
-
-        val result = validator.validate()
-
-        assertTrue(result.isValid)
-        assertTrue(result.errors.isEmpty())
-    }
-
-    @Test
-    fun `validate should accept plus versions`() {
-        val validToml = """
-            [versions]
-            androidx = "1.2.+"
-
-            [libraries]
-            androidx-core = { module = "androidx.core:core", version.ref = "androidx" }
-        """.trimIndent()
-
-        testFile.writeText(validToml)
-
-        val result = validator.validate()
-
-        assertTrue(result.isValid)
-        assertTrue(result.errors.isEmpty())
-    }
-
-    @Test
-    fun `validate should detect duplicate keys`() {
-        val duplicateToml = """
-            [versions]
-            junit = "5.8.2"
-            junit = "5.9.0"
-
-            [libraries]
-            junit-core = { module = "org.junit.jupiter:junit-jupiter", version.ref = "junit" }
-        """.trimIndent()
-
-        testFile.writeText(duplicateToml)
-
-        val result = validator.validate()
-
-        assertFalse(result.isValid)
-        assertTrue(result.errors.any { it.contains("Duplicate key: junit") })
-    }
-
-    @Test
-    fun `validate should detect missing version references`() {
-        val missingRefToml = """
-            [versions]
-            junit = "5.8.2"
-
-            [libraries]
-            junit-core = { module = "org.junit.jupiter:junit-jupiter", version.ref = "junit" }
-            other-lib = { module = "com.example:lib", version.ref = "missing" }
-        """.trimIndent()
-
-        testFile.writeText(missingRefToml)
-
-        val result = validator.validate()
-
-        assertFalse(result.isValid)
-        assertTrue(result.errors.any { it.contains("Missing version reference: missing") })
-    }
-
-    @Test
-    fun `validate should warn about unreferenced versions`() {
-        val unreferencedToml = """
-            [versions]
-            junit = "5.8.2"
-            unused = "1.0.0"
-
-            [libraries]
-            junit-core = { module = "org.junit.jupiter:junit-jupiter", version.ref = "junit" }
-        """.trimIndent()
-
-        testFile.writeText(unreferencedToml)
-
-        val result = validator.validate()
-
-        assertTrue(result.isValid)
-        assertTrue(result.warnings.any { it.contains("Unreferenced version: unused") })
-    }
-
-    @Test
-    fun `validate should detect invalid module formats`() {
-        val invalidModuleToml = """
-            [versions]
-            test = "1.0.0"
-
-            [libraries]
-            invalid1 = { module = "invalid", version.ref = "test" }
-            invalid2 = { module = "group:", version.ref = "test" }
-            invalid3 = { module = ":artifact", version.ref = "test" }
-            valid = { module = "group:artifact", version.ref = "test" }
-        """.trimIndent()
-
-        testFile.writeText(invalidModuleToml)
-
-        val result = validator.validate()
-
-        assertFalse(result.isValid)
-        assertTrue(result.errors.any { it.contains("Invalid module format: invalid") })
-        assertTrue(result.errors.any { it.contains("Invalid module format: group:") })
-        assertTrue(result.errors.any { it.contains("Invalid module format: :artifact") })
-    }
-
-    @Test
-    fun `validate should detect invalid plugin ID formats`() {
-        val invalidPluginToml = """
-            [versions]
-            plugin-version = "1.0.0"
-
-            [libraries]
-            test = { module = "group:artifact", version.ref = "plugin-version" }
-
-            [plugins]
-            invalid1 = { id = "invalid", version.ref = "plugin-version" }
-            invalid2 = { id = "toolongpluginnamewithoutdots", version.ref = "plugin-version" }
-            valid = { id = "com.example.plugin", version.ref = "plugin-version" }
-        """.trimIndent()
-
-        testFile.writeText(invalidPluginToml)
-
-        val result = validator.validate()
-
-        assertFalse(result.isValid)
-        assertTrue(result.errors.any { it.contains("Invalid plugin ID format: invalid") })
-        assertTrue(result.errors.any { it.contains("Invalid plugin ID format: toolongpluginnamewithoutdots") })
-    }
-
-    @Test
-    fun `validate should warn when no critical testing dependencies found`() {
-        val noTestDepsToml = """
-            [versions]
-            gson = "2.8.9"
-
-            [libraries]
-            gson = { module = "com.google.code.gson:gson", version.ref = "gson" }
-        """.trimIndent()
-
-        testFile.writeText(noTestDepsToml)
-
-        val result = validator.validate()
-
-        assertTrue(result.isValid)
-        assertTrue(result.warnings.any { it.contains("Missing critical dependency: No testing dependencies found") })
-    }
-
-    @Test
-    fun `validate should not warn when critical testing dependencies present`() {
-        val withTestDepsToml = """
-            [versions]
-            junit = "5.8.2"
-
-            [libraries]
-            junit-core = { module = "org.junit.jupiter:junit-jupiter", version.ref = "junit" }
-        """.trimIndent()
-
-        testFile.writeText(withTestDepsToml)
-
-        val result = validator.validate()
-
-        assertTrue(result.isValid)
-        assertFalse(result.warnings.any { it.contains("Missing critical dependency") })
-    }
-
-    @Test
-    fun `validate should detect version compatibility issues`() {
-        val incompatibleToml = """
-            [versions]
-            agp = "8.11.1"
-            kotlin = "1.8.0"
-
-            [libraries]
-            test = { module = "group:artifact", version.ref = "kotlin" }
-        """.trimIndent()
-
-        testFile.writeText(incompatibleToml)
-
-        val result = validator.validate()
-
-        assertFalse(result.isValid)
-        assertTrue(result.errors.any { it.contains("Version incompatibility: AGP 8.11.1 requires Kotlin 1.9.0+") })
-    }
-
-    @Test
-    fun `validate should detect invalid bundle references`() {
-        val invalidBundleToml = """
-            [versions]
-            test = "1.0.0"
-
-            [libraries]
-            lib1 = { module = "group:artifact1", version.ref = "test" }
-            lib2 = { module = "group:artifact2", version.ref = "test" }
-
-            [bundles]
-            valid = ["lib1", "lib2"]
-            invalid = ["lib1", "nonexistent"]
-        """.trimIndent()
-
-        testFile.writeText(invalidBundleToml)
-
-        val result = validator.validate()
-
-        assertFalse(result.isValid)
-        assertTrue(result.errors.any { it.contains("Invalid bundle reference: nonexistent in bundle invalid") })
-    }
-
-    @Test
-    fun `validate should warn about vulnerable versions`() {
-        val vulnerableToml = """
-            [versions]
-            junit = "4.12"
-
-            [libraries]
-            junit-old = { module = "junit:junit", version.ref = "junit" }
-        """.trimIndent()
-
-        testFile.writeText(vulnerableToml)
-
-        val result = validator.validate()
-
-        assertTrue(result.isValid)
-        assertTrue(result.warnings.any { it.contains("Potentially vulnerable version: junit 4.12") })
-    }
-
-    @Test
-    fun `validate should handle syntax errors gracefully`() {
-        testFile.writeText("invalid toml content [[[")
-
-        val result = validator.validate()
-
-        assertFalse(result.isValid)
-        assertTrue(result.errors.any { it.startsWith("Syntax error:") })
-    }
-
-    @Test
-    fun `validate should handle complex valid TOML with all sections`() {
-        val complexToml = """
-            [versions]
-            agp = "8.2.0"
-            kotlin = "1.9.0"
-            junit = "5.8.2"
-            mockk = "1.13.4"
-
-            [libraries]
-            junit-core = { module = "org.junit.jupiter:junit-jupiter", version.ref = "junit" }
-            mockk = { module = "io.mockk:mockk", version.ref = "mockk" }
-            android-core = { module = "androidx.core:core", version = "1.8.0" }
-
-            [plugins]
-            android-application = { id = "com.android.application", version.ref = "agp" }
-            kotlin-android = { id = "org.jetbrains.kotlin.android", version.ref = "kotlin" }
-
-            [bundles]
-            testing = ["junit-core", "mockk"]
-        """.trimIndent()
-
-        testFile.writeText(complexToml)
-
-        val result = validator.validate()
-
-        assertTrue(result.isValid)
-        assertTrue(result.errors.isEmpty())
-    }
-
-    @Test
-    fun `validate should handle empty bundles`() {
-        val emptyBundleToml = """
-            [versions]
-            test = "1.0.0"
-
-            [libraries]
-            lib1 = { module = "group:artifact", version.ref = "test" }
-
-            [bundles]
-            empty = []
-        """.trimIndent()
-
-        testFile.writeText(emptyBundleToml)
-
-        val result = validator.validate()
-
-        assertTrue(result.isValid)
-        assertTrue(result.errors.isEmpty())
-    }
-
-    @Test
-    fun `validate should handle range versions`() {
-        val rangeToml = """
-            [versions]
-            range1 = "[1.0,2.0)"
-            range2 = "[1.5,)"
-
-            [libraries]
-            lib1 = { module = "group:artifact", version.ref = "range1" }
-        """.trimIndent()
-
-        testFile.writeText(rangeToml)
-
-        val result = validator.validate()
-
-        assertTrue(result.isValid)
-        assertTrue(result.errors.isEmpty())
-    }
-
-    @Test
-    fun `validate should handle modules with complex names`() {
-        val complexModuleToml = """
-            [versions]
-            test = "1.0.0"
-
-            [libraries]
-            complex1 = { module = "com.example.group:artifact-name", version.ref = "test" }
-            complex2 = { module = "org.apache.commons:commons-lang3", version.ref = "test" }
-            complex3 = { module = "io.github.user:my_library", version.ref = "test" }
-        """.trimIndent()
-
-        testFile.writeText(complexModuleToml)
-
-        val result = validator.validate()
-
-        assertTrue(result.isValid)
-        assertTrue(result.errors.isEmpty())
-    }
-
-    @Test
-    fun `validate should handle valid plugin IDs with various formats`() {
-        val validPluginToml = """
-            [versions]
-            plugin-version = "1.0.0"
-
-            [libraries]
-            test = { module = "group:artifact", version.ref = "plugin-version" }
-
-            [plugins]
-            android-app = { id = "com.android.application", version.ref = "plugin-version" }
-            kotlin-plugin = { id = "org.jetbrains.kotlin.jvm", version.ref = "plugin-version" }
-            custom = { id = "my.custom.plugin", version.ref = "plugin-version" }
-        """.trimIndent()
-
-        testFile.writeText(validPluginToml)
-
-        val result = validator.validate()
-
-        assertTrue(result.isValid)
-        assertTrue(result.errors.isEmpty())
-    }
-
-    @Test
-    fun `validate should detect multiple critical dependencies`() {
-        val multiTestDepsToml = """
-            [versions]
-            junit = "5.8.2"
-            espresso = "3.4.0"
-
-            [libraries]
-            junit-core = { module = "org.junit.jupiter:junit-jupiter", version.ref = "junit" }
-            espresso-core = { module = "androidx.test.espresso:espresso-core", version.ref = "espresso" }
-        """.trimIndent()
-
-        testFile.writeText(multiTestDepsToml)
-
-        val result = validator.validate()
-
-        assertTrue(result.isValid)
-        assertFalse(result.warnings.any { it.contains("Missing critical dependency") })
-    }
-
-    @Test
-    fun `validate should handle files with only versions section`() {
-        val versionsOnlyToml = """
-            [versions]
-            test = "1.0.0"
-        """.trimIndent()
-
-        testFile.writeText(versionsOnlyToml)
-
-        val result = validator.validate()
-
-        assertFalse(result.isValid)
-        assertTrue(result.errors.contains("The libraries section is required"))
-        assertFalse(result.errors.contains("The versions section is required"))
-    }
-
-    @Test
-    fun `validate should handle files with only libraries section`() {
-        val librariesOnlyToml = """
-            [libraries]
-            test = { module = "group:artifact", version = "1.0.0" }
-        """.trimIndent()
-
-        testFile.writeText(librariesOnlyToml)
-
-        val result = validator.validate()
-
-        assertFalse(result.isValid)
-        assertTrue(result.errors.contains("The versions section is required"))
-        assertFalse(result.errors.contains("The libraries section is required"))
-    }
-=======
 
             [libraries]
             junit-core = { module = "org.junit.jupiter:junit-jupiter", version.ref = "junit" }
@@ -578,7 +100,5 @@
         assertTrue(result.errors.isEmpty())
     }
 
-    // ... (add all other test cases from your file here, following the same pattern as above) ...
-
->>>>>>> 068a6ddd
+    // Add your other test cases here, following the same pattern.
 }
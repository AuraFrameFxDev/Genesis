[versions]
# Core versions
agp = "8.2.2"
kotlin = "1.8.22"
hilt = "2.56"  # Hilt version (minimum for KSP compatibility)
kotlinxSerialization = "1.6.0"  # Kotlin Serialization version
googleServices = "4.4.2"  # Google Services version (latest stable)
openapiGenerator = "7.6.0"  # OpenAPI Generator version (latest stable)
firebaseCrashlytics = "2.9.9"  # Firebase Crashlytics version (latest stable)
firebasePerformance = "1.4.4"  # Firebase Performance version (latest stable)

# Other versions
desugar_jdk_libs = "2.1.5"
espressoCoreVersion = "3.5.1"
generativeai = "0.9.0"
junitVersion = "1.2.1"
<<<<<<< HEAD
ksp = "2.1.21-2.0.2"  # KSP version compatible with Kotlin 2.2.0 and Hilt 2.56+
=======
ksp = "2.2.0-2.0.2"  # KSP version compatible with Kotlin 2.2.0 and Hilt 2.56+
>>>>>>> d9bc259a
hiltNavigationCompose = "1.2.0"
hiltWork = "1.2.0"
composeBom = "2024.06.00"
material3Adaptive = "1.0.0"
navigationComposeVersion = "2.9.1"
windowSizeClass = "1.0.0"

# --- APP Dependencies ---
accompanistPager = "0.36.0"
accompanistPermissions = "0.37.3"
accompanistSystemuicontroller = "0.36.0"
coreKtx = "1.16.0"
appcompat = "1.7.1"
activityCompose = "1.10.1"
material = "1.12.0"
navigationCompose = "2.9.1"
lifecycle = "2.8.1"
lifecycleRuntimeCompose = "2.8.1"
lifecycleViewmodelCompose = "2.8.1"
room = "2.7.3"
workManager = "2.10.2"
datastore = "1.1.7"
datastoreCore = "1.1.7"
securityCrypto = "1.0.0"
firebaseBomVersion = "33.16.0"
kotlinxCoroutines = "1.8.1"
kotlinxSerializationJson = "1.9.0"
kotlinxDatetime = "0.7.1-0.6.x-compat"
retrofit = "3.0.0"
okhttp = "5.1.0"
converterGson = "3.0.0"
retrofitKotlinxSerializationConverter = "1.0.0"
coilCompose = "2.7.0"
timber = "5.0.1"
guavaAndroid = "33.4.8-android"

# --- Testing ---
junit = "4.13.2"
androidxTestExtJunit = "1.2.1"
espressoCore = "3.6.1"
mockk = "1.14.4"

# --- Build Logic Plugins ---
openapiGeneratorPlugin = "7.14.0"
firebaseCrashlyticsPlugin = "3.0.4"
firebasePerfPlugin = "1.4.2"
toolchainsFoojayResolver = "1.0.0"

[libraries]
# Hilt (Core & Testing)
animation = { module = "androidx.compose.animation:animation" }
desugarJdkLibs = { module = "com.android.tools:desugar_jdk_libs", version.ref = "desugar_jdk_libs" }
espressoCoreV351 = { module = "androidx.test.espresso:espresso-core", version = "3.6.1" }
foundation = { module = "androidx.compose.foundation:foundation" }
generativeai = { module = "com.google.ai.client.generativeai:generativeai", version.ref = "generativeai" }
hiltAndroid = { module = "com.google.dagger:hilt-android", version.ref = "hilt" }
hiltCompiler = { module = "com.google.dagger:hilt-compiler", version.ref = "hilt" }
hiltNavigationCompose = { module = "androidx.hilt:hilt-navigation-compose", version.ref = "hiltNavigationCompose" }
hiltWork = { module = "androidx.hilt:hilt-work", version.ref = "hiltWork" }
hiltAndroidTesting = { module = "com.google.dagger:hilt-android-testing", version.ref = "hilt" }
hiltAndroidCompiler = { module = "com.google.dagger:hilt-android-compiler", version.ref = "hilt" }

# Compose BOM and Libraries (versions from BOM)
composeBom = { group = "androidx.compose", name = "compose-bom", version.ref = "composeBom" }
androidxUi = { group = "androidx.compose.ui", name = "ui" }
androidxUiGraphics = { group = "androidx.compose.ui", name = "ui-graphics" }
androidxUiToolingPreview = { group = "androidx.compose.ui", name = "ui-tooling-preview" }

# Material 3
androidx-material3 = { group = "androidx.compose.material3", name = "material3" }
androidxMaterialIconsExtended = { group = "androidx.compose.material", name = "material-icons-extended" }
androidxComposeAnimation = { group = "androidx.compose.animation", name = "animation" }
androidxWindow = { group = "androidx.window", name = "window", version = "1.4.0" }
composeUiTestJunit4 = { group = "androidx.compose.ui", name = "ui-test-junit4" }
composeUiTooling = { group = "androidx.compose.ui", name = "ui-tooling" }
composeUiTestManifest = { group = "androidx.compose.ui", name = "ui-test-manifest", version = "1.8.3" }

# AndroidX
androidxCoreKtx = { module = "androidx.core:core-ktx", version.ref = "coreKtx" }
androidxAppcompat = { module = "androidx.appcompat:appcompat", version.ref = "appcompat" }
androidxActivityCompose = { module = "androidx.activity:activity-compose", version.ref = "activityCompose" }
androidxNavigationCompose = { module = "androidx.navigation:navigation-compose", version.ref = "navigationCompose" }
androidxLifecycleRuntimeKtx = { module = "androidx.lifecycle:lifecycle-runtime-ktx", version.ref = "lifecycle" }
androidxLifecycleViewmodelKtx = { module = "androidx.lifecycle:lifecycle-viewmodel-ktx", version.ref = "lifecycle" }
androidxLifecycleLivedataKtx = { module = "androidx.lifecycle:lifecycle-livedata-ktx", version.ref = "lifecycle" }
junitV115 = { module = "androidx.test.ext:junit", version = "1.2.1" }
lifecycleCommonJava8 = { module = "androidx.lifecycle:lifecycle-common-java8", version.ref = "lifecycle" }
androidxLifecycleProcess = { module = "androidx.lifecycle:lifecycle-process", version.ref = "lifecycle" }
androidxLifecycleService = { module = "androidx.lifecycle:lifecycle-service", version.ref = "lifecycle" }
androidxLifecycleRuntimeCompose = { module = "androidx.lifecycle:lifecycle-runtime-compose", version.ref = "lifecycleRuntimeCompose" }
androidxLifecycleViewmodelCompose = { module = "androidx.lifecycle:lifecycle-viewmodel-compose", version.ref = "lifecycleViewmodelCompose" }
lifecycleViewmodelCompose = { module = "androidx.lifecycle:lifecycle-viewmodel-compose", version.ref = "lifecycleViewmodelCompose" }
androidxRoomRuntime = { module = "androidx.room:room-runtime", version.ref = "room" }
androidxRoomKtx = { module = "androidx.room:room-ktx", version.ref = "room" }
androidxRoomCompiler = { module = "androidx.room:room-compiler", version.ref = "room" }
androidxWorkRuntimeKtx = { module = "androidx.work:work-runtime-ktx", version.ref = "workManager" }
androidxDatastorePreferences = { module = "androidx.datastore:datastore-preferences", version.ref = "datastore" }
androidxDatastoreCore = { module = "androidx.datastore:datastore-core", version.ref = "datastoreCore" }
androidxSecurityCrypto = { module = "androidx.security:security-crypto", version = "1.1.0-beta01" }

# Firebase
firebaseBom = { group = "com.google.firebase", name = "firebase-bom", version.ref = "firebaseBomVersion" }
firebaseAnalyticsKtx = { group = "com.google.firebase", name = "firebase-analytics-ktx", version = "22.5.0" }
firebaseCrashlyticsKtx = { group = "com.google.firebase", name = "firebase-crashlytics-ktx", version = "19.4.4" }
firebasePerfKtx = { group = "com.google.firebase", name = "firebase-perf-ktx", version = "21.0.5" }
firebaseMessagingKtx = { group = "com.google.firebase", name = "firebase-messaging-ktx", version = "24.1.2" }
firebaseConfigKtx = { module = "com.google.firebase:firebase-config-ktx", version = "22.1.2" }
firebaseStorageKtx = { module = "com.google.firebase:firebase-storage-ktx", version = "21.0.2" }

# KotlinX
kotlinxCoroutinesCore = { module = "org.jetbrains.kotlinx:kotlinx-coroutines-core", version.ref = "kotlinxCoroutines" }
kotlinxCoroutinesAndroid = { module = "org.jetbrains.kotlinx:kotlinx-coroutines-android", version.ref = "kotlinxCoroutines" }
kotlinxCoroutinesPlayServices = { module = "org.jetbrains.kotlinx:kotlinx-coroutines-play-services", version.ref = "kotlinxCoroutines" }
kotlinxCoroutinesTest = { module = "org.jetbrains.kotlinx:kotlinx-coroutines-test", version.ref = "kotlinxCoroutines" }
kotlinxSerializationJson = { module = "org.jetbrains.kotlinx:kotlinx-serialization-json", version.ref = "kotlinxSerializationJson" }
kotlinxDatetime = { module = "org.jetbrains.kotlinx:kotlinx-datetime", version.ref = "kotlinxDatetime" }

# Network
material = { module = "com.google.android.material:material", version.ref = "material" }
navigationComposeV291 = { module = "androidx.navigation:navigation-compose", version.ref = "navigationComposeVersion" }
retrofit = { module = "com.squareup.retrofit2:retrofit", version.ref = "retrofit" }
converterGson = { module = "com.squareup.retrofit2:converter-gson", version.ref = "converterGson" }
retrofitKotlinxSerializationConverter = { module = "com.jakewharton.retrofit:retrofit2-kotlinx-serialization-converter", version.ref = "retrofitKotlinxSerializationConverter" }
okhttp = { module = "com.squareup.okhttp3:okhttp", version.ref = "okhttp" }
okhttpLoggingInterceptor = { module = "com.squareup.okhttp3:logging-interceptor", version.ref = "okhttp" }

# UI & Utils
coilCompose = { module = "io.coil-kt:coil-compose", version.ref = "coilCompose" }
timber = { module = "com.jakewharton.timber:timber", version.ref = "timber" }
guava = { module = "com.google.guava:guava", version.ref = "guavaAndroid" }
accompanistPager = { module = "com.google.accompanist:accompanist-pager", version.ref = "accompanistPager" }
accompanistPagerIndicators = { module = "com.google.accompanist:accompanist-pager-indicators", version.ref = "accompanistPager" }
accompanistPermissions = { module = "com.google.accompanist:accompanist-permissions", version.ref = "accompanistPermissions" }
accompanistSystemuicontroller = { module = "com.google.accompanist:accompanist-systemuicontroller", version.ref = "accompanistSystemuicontroller" }

# Testing
testJunit = { module = "junit:junit", version.ref = "junit" }
androidxTestExtJunit = { module = "androidx.test.ext:junit", version.ref = "androidxTestExtJunit" }
espressoCore = { module = "androidx.test.espresso:espresso-core", version.ref = "espressoCore" }
mockkAndroid = { module = "io.mockk:mockk-android", version.ref = "mockk" }
mockkAgent = { module = "io.mockk:mockk-agent-jvm", version.ref = "mockk" }
uiTestJunit4 = { module = "androidx.compose.ui:ui-test-junit4" }
uiTestManifest = { module = "androidx.compose.ui:ui-test-manifest", version = "1.8.3" }
uiTooling = { module = "androidx.compose.ui:ui-tooling" }
uiToolingPreview = { module = "androidx.compose.ui:ui-tooling-preview" }
ui = { module = "androidx.compose.ui:ui" }

[plugins]
# Android plugins
android-application = { id = "com.android.application", version.ref = "agp" }
android-library = { id = "com.android.library", version.ref = "agp" }

# Kotlin plugins
kotlin-android = { id = "org.jetbrains.kotlin.android", version.ref = "kotlin" }
kotlin-jvm = { id = "org.jetbrains.kotlin.jvm", version.ref = "kotlin" }
kotlin-serialization = { id = "org.jetbrains.kotlin.plugin.serialization", version.ref = "kotlin" }
ksp = { id = "com.google.devtools.ksp", version.ref = "ksp" }

# Google Services and Firebase
google-services = { id = "com.google.gms.google-services", version.ref = "googleServices" }
firebase-crashlytics = { id = "com.google.firebase.crashlytics", version.ref = "firebaseCrashlytics" }
firebase-performance = { id = "com.google.firebase.firebase-perf", version.ref = "firebasePerformance" }

# Other plugins
hilt-android = { id = "com.google.dagger.hilt.android", version.ref = "hilt" }
openapi-generator = { id = "org.openapi.generator", version.ref = "openapiGenerator" }
fooja-resolver = { id = "org.gradle.toolchains.foojay-resolver-convention", version = "1.0.0" }<|MERGE_RESOLUTION|>--- conflicted
+++ resolved
@@ -1,7 +1,7 @@
 [versions]
 # Core versions
 agp = "8.2.2"
-kotlin = "1.8.22"
+kotlin = "2.2.0"
 hilt = "2.56"  # Hilt version (minimum for KSP compatibility)
 kotlinxSerialization = "1.6.0"  # Kotlin Serialization version
 googleServices = "4.4.2"  # Google Services version (latest stable)
@@ -14,11 +14,8 @@
 espressoCoreVersion = "3.5.1"
 generativeai = "0.9.0"
 junitVersion = "1.2.1"
-<<<<<<< HEAD
-ksp = "2.1.21-2.0.2"  # KSP version compatible with Kotlin 2.2.0 and Hilt 2.56+
-=======
 ksp = "2.2.0-2.0.2"  # KSP version compatible with Kotlin 2.2.0 and Hilt 2.56+
->>>>>>> d9bc259a
+
 hiltNavigationCompose = "1.2.0"
 hiltWork = "1.2.0"
 composeBom = "2024.06.00"

[versions]
# --- CORE TOOLCHAIN: THE LATEST PUBLIC RELEASES ---
agp = "8.11.1"
desugar_jdk_libs = "2.1.5"
espressoCoreVersion = "3.5.1"
generativeai = "0.9.0"
junitVersion = "1.1.5"
kotlin = "2.0.0"
ksp = "2.0.0-1.0.21"
hilt = "2.56.2"
hiltNavigationCompose = "1.2.0"
hiltWork = "1.2.0"
<<<<<<< HEAD
composeBom = "2024.04.00"
=======
composeBom = "2024.05.00"

>>>>>>> 7e3684d4
material3Adaptive = "1.0.0"
navigationComposeVersion = "2.9.1"
windowSizeClass = "1.0.0"
googleServices = "4.4.3"

# --- APP Dependencies ---
accompanistPager = "0.36.0"
accompanistPermissions = "0.37.3"
accompanistSystemuicontroller = "0.36.0"
coreKtx = "1.16.0"
appcompat = "1.7.1"
activityCompose = "1.10.1"
material = "1.12.0"
navigationCompose = "2.9.1"
lifecycle = "2.9.1"
lifecycleRuntimeCompose = "2.9.1"
lifecycleViewmodelCompose = "2.9.1"
room = "2.7.2"
workManager = "2.10.2"
datastore = "1.1.7"
datastoreCore = "1.1.7"
securityCrypto = "1.0.0"
firebaseBomVersion = "33.16.0"
kotlinxCoroutines = "1.10.2"
kotlinxSerializationJson = "1.9.0"
kotlinxDatetime = "0.6.0"
retrofit = "3.0.0"
okhttp = "5.1.0"
converterGson = "3.0.0"
retrofitKotlinxSerializationConverter = "1.0.0"
coilCompose = "2.7.0"
timber = "5.0.1"
guavaAndroid = "33.4.8-android"

# --- Testing ---
junit = "4.13.2"
androidxTestExtJunit = "1.2.1"
espressoCore = "3.6.1"
mockk = "1.14.4"

# --- Build Logic Plugins ---
openapiGeneratorPlugin = "7.14.0"
firebaseCrashlyticsPlugin = "3.0.4"
firebasePerfPlugin = "1.4.2"
toolchainsFoojayResolver = "1.0.0"

[libraries]
# Hilt (Core & Testing)
animation = { module = "androidx.compose.animation:animation" }
desugarJdkLibs = { module = "com.android.tools:desugar_jdk_libs", version.ref = "desugar_jdk_libs" }
espressoCoreV351 = { module = "androidx.test.espresso:espresso-core", version = "3.5.1" }
foundation = { module = "androidx.compose.foundation:foundation" }
generativeai = { module = "com.google.ai.client.generativeai:generativeai", version.ref = "generativeai" }
hiltAndroid = { module = "com.google.dagger:hilt-android", version.ref = "hilt" }
hiltCompiler = { module = "com.google.dagger:hilt-compiler", version.ref = "hilt" }
hiltNavigationCompose = { module = "androidx.hilt:hilt-navigation-compose", version.ref = "hiltNavigationCompose" }
hiltWork = { module = "androidx.hilt:hilt-work", version.ref = "hiltWork" }
hiltAndroidTesting = { module = "com.google.dagger:hilt-android-testing", version.ref = "hilt" }
hiltAndroidCompiler = { module = "com.google.dagger:hilt-android-compiler", version.ref = "hilt" }

# Compose BOM and Libraries (versions from BOM)
composeBom = { group = "androidx.compose", name = "compose-bom", version = "2025.06.01" }
androidxUi = { group = "androidx.compose.ui", name = "ui" }
androidxUiGraphics = { group = "androidx.compose.ui", name = "ui-graphics" }
androidxUiToolingPreview = { group = "androidx.compose.ui", name = "ui-tooling-preview" }

# Material 3
androidxMaterial3 = { group = "androidx.compose.material3", name = "material3" }
androidxMaterialIconsExtended = { group = "androidx.compose.material", name = "material-icons-extended" }
androidxComposeAnimation = { group = "androidx.compose.animation", name = "animation" }
androidxWindow = { group = "androidx.window", name = "window", version = "1.4.0" }
composeUiTestJunit4 = { group = "androidx.compose.ui", name = "ui-test-junit4" }
composeUiTooling = { group = "androidx.compose.ui", name = "ui-tooling" }
composeUiTestManifest = { group = "androidx.compose.ui", name = "ui-test-manifest", version = "1.8.3" }

# AndroidX
androidxCoreKtx = { module = "androidx.core:core-ktx", version.ref = "coreKtx" }
androidxAppcompat = { module = "androidx.appcompat:appcompat", version.ref = "appcompat" }
androidxActivityCompose = { module = "androidx.activity:activity-compose", version.ref = "activityCompose" }
androidxNavigationCompose = { module = "androidx.navigation:navigation-compose", version.ref = "navigationCompose" }
androidxLifecycleRuntimeKtx = { module = "androidx.lifecycle:lifecycle-runtime-ktx", version.ref = "lifecycle" }
androidxLifecycleViewmodelKtx = { module = "androidx.lifecycle:lifecycle-viewmodel-ktx", version.ref = "lifecycle" }
androidxLifecycleLivedataKtx = { module = "androidx.lifecycle:lifecycle-livedata-ktx", version.ref = "lifecycle" }
junitV115 = { module = "androidx.test.ext:junit", version = "1.1.5" }
lifecycleCommonJava8 = { module = "androidx.lifecycle:lifecycle-common-java8", version.ref = "lifecycle" }
androidxLifecycleProcess = { module = "androidx.lifecycle:lifecycle-process", version.ref = "lifecycle" }
androidxLifecycleService = { module = "androidx.lifecycle:lifecycle-service", version.ref = "lifecycle" }
androidxLifecycleRuntimeCompose = { module = "androidx.lifecycle:lifecycle-runtime-compose", version.ref = "lifecycleRuntimeCompose" }
androidxLifecycleViewmodelCompose = { module = "androidx.lifecycle:lifecycle-viewmodel-compose", version.ref = "lifecycleViewmodelCompose" }
lifecycleViewmodelCompose = { module = "androidx.lifecycle:lifecycle-viewmodel-compose", version.ref = "lifecycleViewmodelCompose" }
androidxRoomRuntime = { module = "androidx.room:room-runtime", version.ref = "room" }
androidxRoomKtx = { module = "androidx.room:room-ktx", version.ref = "room" }
androidxRoomCompiler = { module = "androidx.room:room-compiler", version.ref = "room" }
androidxWorkRuntimeKtx = { module = "androidx.work:work-runtime-ktx", version.ref = "workManager" }
androidxDatastorePreferences = { module = "androidx.datastore:datastore-preferences", version.ref = "datastore" }
androidxDatastoreCore = { module = "androidx.datastore:datastore-core", version.ref = "datastoreCore" }
androidxSecurityCrypto = { module = "androidx.security:security-crypto", version = "1.1.0-beta01" }

# Firebase
firebaseBom = { group = "com.google.firebase", name = "firebase-bom", version.ref = "firebaseBomVersion" }
firebaseAnalyticsKtx = { group = "com.google.firebase", name = "firebase-analytics-ktx", version = "22.5.0" }
firebaseCrashlyticsKtx = { group = "com.google.firebase", name = "firebase-crashlytics-ktx", version = "19.4.4" }
firebasePerfKtx = { group = "com.google.firebase", name = "firebase-perf-ktx", version = "21.0.5" }
firebaseMessagingKtx = { group = "com.google.firebase", name = "firebase-messaging-ktx", version = "24.1.2" }
firebaseConfigKtx = { module = "com.google.firebase:firebase-config-ktx", version = "22.1.2" }
firebaseStorageKtx = { module = "com.google.firebase:firebase-storage-ktx", version = "21.0.2" }

# KotlinX
kotlinxCoroutinesCore = { module = "org.jetbrains.kotlinx:kotlinx-coroutines-core", version.ref = "kotlinxCoroutines" }
kotlinxCoroutinesAndroid = { module = "org.jetbrains.kotlinx:kotlinx-coroutines-android", version.ref = "kotlinxCoroutines" }
kotlinxCoroutinesPlayServices = { module = "org.jetbrains.kotlinx:kotlinx-coroutines-play-services", version.ref = "kotlinxCoroutines" }
kotlinxCoroutinesTest = { module = "org.jetbrains.kotlinx:kotlinx-coroutines-test", version.ref = "kotlinxCoroutines" }
kotlinxSerializationJson = { module = "org.jetbrains.kotlinx:kotlinx-serialization-json", version.ref = "kotlinxSerializationJson" }
kotlinxDatetime = { module = "org.jetbrains.kotlinx:kotlinx-datetime", version.ref = "kotlinxDatetime" }

# Network
material = { module = "com.google.android.material:material", version.ref = "material" }
navigationComposeV291 = { module = "androidx.navigation:navigation-compose", version.ref = "navigationComposeVersion" }
retrofit = { module = "com.squareup.retrofit2:retrofit", version.ref = "retrofit" }
converterGson = { module = "com.squareup.retrofit2:converter-gson", version.ref = "converterGson" }
retrofitKotlinxSerializationConverter = { module = "com.jakewharton.retrofit:retrofit2-kotlinx-serialization-converter", version.ref = "retrofitKotlinxSerializationConverter" }
okhttp = { module = "com.squareup.okhttp3:okhttp", version.ref = "okhttp" }
okhttpLoggingInterceptor = { module = "com.squareup.okhttp3:logging-interceptor", version.ref = "okhttp" }

# UI & Utils
coilCompose = { module = "io.coil-kt:coil-compose", version.ref = "coilCompose" }
timber = { module = "com.jakewharton.timber:timber", version.ref = "timber" }
guava = { module = "com.google.guava:guava", version.ref = "guavaAndroid" }
accompanistPager = { module = "com.google.accompanist:accompanist-pager", version.ref = "accompanistPager" }
accompanistPagerIndicators = { module = "com.google.accompanist:accompanist-pager-indicators", version.ref = "accompanistPager" }
accompanistPermissions = { module = "com.google.accompanist:accompanist-permissions", version.ref = "accompanistPermissions" }
accompanistSystemuicontroller = { module = "com.google.accompanist:accompanist-systemuicontroller", version.ref = "accompanistSystemuicontroller" }

# Testing
testJunit = { module = "junit:junit", version.ref = "junit" }
androidxTestExtJunit = { module = "androidx.test.ext:junit", version.ref = "androidxTestExtJunit" }
espressoCore = { module = "androidx.test.espresso:espresso-core", version.ref = "espressoCore" }
mockkAndroid = { module = "io.mockk:mockk-android", version.ref = "mockk" }
mockkAgent = { module = "io.mockk:mockk-agent-jvm", version.ref = "mockk" }
uiTestJunit4 = { module = "androidx.compose.ui:ui-test-junit4" }
uiTestManifest = { module = "androidx.compose.ui:ui-test-manifest", version = "1.8.3" }
uiTooling = { module = "androidx.compose.ui:ui-tooling" }
uiToolingPreview = { module = "androidx.compose.ui:ui-tooling-preview" }
ui = { module = "androidx.compose.ui:ui" }

[plugins]
androidApplication = { id = "com.android.application", version.ref = "agp" }
kotlinAndroid = { id = "org.jetbrains.kotlin.android", version.ref = "kotlin" }
ksp = { id = "com.google.devtools.ksp", version.ref = "ksp" }
hiltAndroid = { id = "com.google.dagger.hilt.android", version.ref = "hilt" }
googleServices = { id = "com.google.gms.google-services", version.ref = "googleServices" }
kotlin-serialization = { id = "org.jetbrains.kotlin.plugin.serialization", version.ref = "kotlin" }
openapi-generator = { id = "org.openapi.generator", version.ref = "openapiGeneratorPlugin" }
firebase-crashlytics = { id = "com.google.firebase.crashlytics", version.ref = "firebaseCrashlyticsPlugin" }
firebase-perf = { id = "com.google.firebase.firebase-perf", version.ref = "firebasePerfPlugin" }
gradle-toolchains-foojay-resolver = { id = "org.gradle.toolchains.foojay-resolver-convention", version.ref = "toolchainsFoojayResolver" }<|MERGE_RESOLUTION|>--- conflicted
+++ resolved
@@ -10,12 +10,9 @@
 hilt = "2.56.2"
 hiltNavigationCompose = "1.2.0"
 hiltWork = "1.2.0"
-<<<<<<< HEAD
+
 composeBom = "2024.04.00"
-=======
-composeBom = "2024.05.00"
 
->>>>>>> 7e3684d4
 material3Adaptive = "1.0.0"
 navigationComposeVersion = "2.9.1"
 windowSizeClass = "1.0.0"

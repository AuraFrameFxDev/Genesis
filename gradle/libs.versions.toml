[versions]
<<<<<<< HEAD
agp = "8.11.1"
kotlinxSerializationJson = "1.9.0"
kotlinxCoroutines = "1.8.1"
kotlin = "2.0.0"
ksp = "2.0.0-1.0.21" # KSP version aligned with Kotlin 2.0.0
hilt = "2.57"
googleServices = "4.4.2"
firebaseCrashlyticsPlugin = "3.0.2"
firebasePerfPlugin = "1.4.2"
openapiGeneratorPlugin = "7.6.0"
=======
# --- CORE TOOLCHAIN: THE LATEST PUBLIC RELEASES ---
# AGP version is now specified directly in build.gradle.kts
desugar_jdk_libs = "2.1.5"
espressoCoreVersion = "3.5.1"
generativeai = "0.9.0"
junitVersion = "1.1.5"
kotlin = "2.0.0" # Latest stable Kotlin version
ksp = "2.0.0-1.0.21" # KSP version matching Kotlin 2.0.0
hilt = "2.51.1" # Latest stable version compatible with Kotlin 2.0.0
hiltNavigationCompose = "1.2.0"
hiltWork = "1.2.0"

# Compose
composeBom = "2024.01.00" # Latest stable Compose BOM for Kotlin 2.0.0
composeCompiler = "1.5.8" # Compose compiler for Kotlin 2.0.0
material3 = "1.2.1" # Latest stable Material 3 version
material3Adaptive = "1.0.0" # Material 3 Adaptive components
navigationComposeVersion = "2.7.7" # Navigation Compose version compatible with our setup
windowSizeClass = "1.2.1" # Window size class for responsive layouts
>>>>>>> 4b600862

# Jetpack Compose
composeBom = "2024.06.00"
activityCompose = "1.10.1"
navigationCompose = "2.7.7"

<<<<<<< HEAD
# Jetpack Core & UI
coreKtx = "1.16.0"
appcompat = "1.7.0"
lifecycle = "2.8.1"
room = "2.6.1"
workManager = "2.9.0"
datastore = "1.1.1"
securityCrypto = "1.1.0-alpha06" # Note: Still in alpha, but widely used
desugar-jdk-libs = "2.1.5"

# Firebase
firebaseBom = "33.16.0"
=======
# --- APP Dependencies ---
accompanistPager = "0.36.0" # Needs migration to official Compose Pager
accompanistPermissions = "0.37.3" # Needs migration to official permissions handling
accompanistSystemuicontroller = "0.36.0" # Needs migration (e.g., enableEdgeToEdge)
# AndroidX Core
coreKtx = "1.12.0"
appcompat = "1.6.1"
activityCompose = "1.8.2"
material = "1.11.0"

# Navigation
navigationCompose = "2.7.7"

# Lifecycle
lifecycle = "2.7.0"
lifecycleRuntimeCompose = "2.7.0"
lifecycleViewmodelCompose = "2.7.0"

# Room
room = "2.6.1"

# WorkManager
workManager = "2.9.0"

# DataStore
datastore = "1.0.0"
datastoreCore = "1.0.0"

# Security
securityCrypto = "1.1.0-alpha06"

# Firebase
firebaseBomVersion = "32.7.2"

# Kotlin
kotlinxCoroutines = "1.7.3"
kotlinxSerializationJson = "1.6.0"
kotlinxDatetime = "0.4.1"

# Networking
retrofit = "2.9.0"
okhttp = "5.0.0-alpha.12"
>>>>>>> 4b600862

# Networking & Serialization
kotlinxDatetime = "0.6.0"
retrofit = "2.11.0"
retrofitKotlinxSerializationConverter = "1.0.0"
okhttp = "5.1.0" # Note: OkHttp 5.x has significant changes, 4.12.0 is the stable predecessor

# UI & Image Loading
coilCompose = "2.7.0"
timber = "5.0.1"

# Testing
junit = "5.10.2"
androidxTestExtJunit = "1.1.5"
espressoCore = "3.6.1"
mockk = "1.13.11"
hiltNavigationCompose = "1.2.0" # Test-related Hilt dependencies
hiltWork = "1.2.0"

[libraries]
# Core Android
androidx-core-ktx = { group = "androidx.core", name = "core-ktx", version.ref = "coreKtx" }
androidx-appcompat = { group = "androidx.appcompat", name = "appcompat", version.ref = "appcompat" }
androidx-activity-compose = { group = "androidx.activity", name = "activity-compose", version.ref = "activityCompose" }
desugar-jdk-libs = { group = "com.android.tools", name = "desugar_jdk_libs", version.ref = "desugar-jdk-libs" }

# Compose
compose-bom = { group = "androidx.compose", name = "compose-bom", version.ref = "composeBom" }
compose-ui = { group = "androidx.compose.ui", name = "ui" }
compose-ui-graphics = { group = "androidx.compose.ui", name = "ui-graphics" }
compose-ui-tooling-preview = { group = "androidx.compose.ui", name = "ui-tooling-preview" }
compose-material3 = { group = "androidx.compose.material3", name = "material3" }
# For debug builds
compose-ui-tooling = { group = "androidx.compose.ui", name = "ui-tooling" }
compose-ui-test-manifest = { group = "androidx.compose.ui", name = "ui-test-manifest" }

# Navigation
navigation-compose = { group = "androidx.navigation", name = "navigation-compose", version.ref = "navigationCompose" }

# Lifecycle
lifecycle-runtime-ktx = { group = "androidx.lifecycle", name = "lifecycle-runtime-ktx", version.ref = "lifecycle" }
lifecycle-viewmodel-compose = { group = "androidx.lifecycle", name = "lifecycle-viewmodel-compose", version.ref = "lifecycle" }
lifecycle-runtime-compose = { group = "androidx.lifecycle", name = "lifecycle-runtime-compose", version.ref = "lifecycle" }

# Hilt (Dependency Injection)
hilt-android = { group = "com.google.dagger", name = "hilt-android", version.ref = "hilt" }
hilt-compiler = { group = "com.google.dagger", name = "hilt-android-compiler", version.ref = "hilt" }
hilt-navigation-compose = { group = "androidx.hilt", name = "hilt-navigation-compose", version.ref = "hiltNavigationCompose" }
hilt-work = { group = "androidx.hilt", name = "hilt-work", version.ref = "hiltWork" }
hilt-android-testing = { group = "com.google.dagger", name = "hilt-android-testing", version.ref = "hilt" }

# Room (Database)
room-runtime = { group = "androidx.room", name = "room-runtime", version.ref = "room" }
room-compiler = { group = "androidx.room", name = "room-compiler", version.ref = "room" }
room-ktx = { group = "androidx.room", name = "room-ktx", version.ref = "room" }

# WorkManager (Background Tasks)
work-runtime-ktx = { group = "androidx.work", name = "work-runtime-ktx", version.ref = "workManager" }

# Firebase
firebase-bom = { group = "com.google.firebase", name = "firebase-bom", version.ref = "firebaseBom" }
firebase-analytics = { group = "com.google.firebase", name = "firebase-analytics-ktx" }
firebase-crashlytics = { group = "com.google.firebase", name = "firebase-crashlytics-ktx" }
firebase-performance = { group = "com.google.firebase", name = "firebase-perf-ktx" }

# Kotlin Libraries
kotlinx-coroutines-android = { group = "org.jetbrains.kotlinx", name = "kotlinx-coroutines-android", version.ref = "kotlinxCoroutines" }
kotlinx-serialization-json = { group = "org.jetbrains.kotlinx", name = "kotlinx-serialization-json", version.ref = "kotlinxSerializationJson" }
kotlinx-datetime = { group = "org.jetbrains.kotlinx", name = "kotlinx-datetime", version.ref = "kotlinxDatetime" }

# Network
<<<<<<< HEAD
retrofit = { group = "com.squareup.retrofit2", name = "retrofit", version.ref = "retrofit" }
retrofit-converter-kotlinx-serialization = { group = "com.jakewharton.retrofit", name = "retrofit2-kotlinx-serialization-converter", version.ref = "retrofitKotlinxSerializationConverter" }
okhttp-logging-interceptor = { group = "com.squareup.okhttp3", name = "logging-interceptor", version.ref = "okhttp" }

# Other
coil-compose = { group = "io.coil-kt", name = "coil-compose", version.ref = "coilCompose" }
timber = { group = "com.jakewharton.timber", name = "timber", version.ref = "timber" }
datastore-preferences = { group = "androidx.datastore", name = "datastore-preferences", version.ref = "datastore" }
security-crypto = { group = "androidx.security", name = "security-crypto", version.ref = "securityCrypto" }

# Testing
junit-api = { group = "org.junit.jupiter", name = "junit-jupiter-api", version.ref = "junit" }
junit-engine = { group = "org.junit.jupiter", name = "junit-jupiter-engine", version.ref = "junit" }
androidx-test-ext-junit = { group = "androidx.test.ext", name = "junit", version.ref = "androidxTestExtJunit" }
espresso-core = { group = "androidx.test.espresso", name = "espresso-core", version.ref = "espressoCore" }
mockk-android = { group = "io.mockk", name = "mockk-android", version.ref = "mockk" }
mockk-agent = { group = "io.mockk", name = "mockk-agent-jvm", version.ref = "mockk" }

# ----- PLUGINS -----
[plugins]
androidApplication = { id = "com.android.application", version.ref = "agp" }
androidLibrary = { id = "com.android.library", version.ref = "agp" }
kotlinAndroid = { id = "org.jetbrains.kotlin.android", version.ref = "kotlin" }
kotlinSerialization = { id = "org.jetbrains.kotlin.plugin.serialization", version.ref = "kotlin" }
ksp = { id = "com.google.devtools.ksp", version.ref = "ksp" }
hiltAndroid = { id = "com.google.dagger.hilt.android", version.ref = "hilt" }
googleServices = { id = "com.google.gms.google-services", version.ref = "googleServices" }
firebaseCrashlytics = { id = "com.google.firebase.crashlytics", version.ref = "firebaseCrashlyticsPlugin" }
firebasePerf = { id = "com.google.firebase.firebase-perf", version.ref = "firebasePerfPlugin" }
openapiGenerator = { id = "org.openapi.generator", version.ref = "openapiGeneratorPlugin" }
# Custom AuraFrame app plugin
auraApp = { id = "dev.aurakai.auraframefx", version = "1.0" }

# ----- BUNDLES -----
[bundles]
# Group common dependencies together for cleaner build scripts
room = ["room-runtime", "room-ktx"]
lifecycle = ["lifecycle-runtime-ktx", "lifecycle-viewmodel-compose", "lifecycle-runtime-compose"]
firebase = ["firebase-analytics", "firebase-crashlytics", "firebase-performance"]
testing-unit = ["junit-api", "mockk-agent"]
testing-android = ["androidx-test-ext-junit", "espresso-core", "mockk-android", "hilt-android-testing"]
=======
material = { module = "com.google.android.material:material", version.ref = "material" }
material3 = { module = "androidx.compose.material3:material3" }
navigationCompose = { module = "androidx.navigation:navigation-compose", version.ref = "navigationComposeVersion" }
retrofit = { module = "com.squareup.retrofit2:retrofit", version.ref = "retrofit" }
converterGson = { module = "com.squareup.retrofit2:converter-gson", version.ref = "converterGson" }
retrofitKotlinxSerializationConverter = { module = "com.jakewharton.retrofit:retrofit2-kotlinx-serialization-converter", version.ref = "retrofitKotlinxSerializationConverter" }
okhttp = { module = "com.squareup.okhttp3:okhttp", version.ref = "okhttp" }
okhttpLoggingInterceptor = { module = "com.squareup.okhttp3:logging-interceptor", version.ref = "okhttp" }

# UI & Utils
coilCompose = { module = "io.coil-kt:coil-compose", version.ref = "coilCompose" }
timber = { module = "com.jakewharton.timber:timber", version.ref = "timber" }
guava = { module = "com.google.guava:guava", version.ref = "guavaAndroid" }
accompanistPager = { module = "com.google.accompanist:accompanist-pager", version.ref = "accompanistPager" }
accompanistPagerIndicators = { module = "com.google.accompanist:accompanist-pager-indicators", version.ref = "accompanistPager" }
accompanistPermissions = { module = "com.google.accompanist:accompanist-permissions", version.ref = "accompanistPermissions" }
accompanistSystemuicontroller = { module = "com.google.accompanist:accompanist-systemuicontroller", version.ref = "accompanistSystemuicontroller" }

# Plugins
[plugins]
# Android
android-application = { id = "com.android.application" }
android-library = { id = "com.android.library" }

# Kotlin
kotlin-android = { id = "org.jetbrains.kotlin.android", version.ref = "kotlin" }
kotlin-serialization = { id = "org.jetbrains.kotlin.plugin.serialization", version.ref = "kotlin" }
ksp = { id = "com.google.devtools.ksp", version.ref = "ksp" }

# Hilt
hilt = { id = "com.google.dagger.hilt.android", version.ref = "hilt" }

# Google Services
google-services = { id = "com.google.gms.google-services", version.ref = "googleServices" }

# Firebase
firebase-crashlytics = { id = "com.google.firebase.crashlytics", version = "2.9.9" }
firebase-perf = { id = "com.google.firebase.firebase-perf", version = "1.4.2" }

# OpenAPI
openapi-generator = { id = "org.openapi.generator", version = "7.1.0" }

# Gradle toolchains resolver
gradle-toolchains-foojay-resolver = { id = "org.gradle.toolchains.foojay-resolver-convention", version = "1.0.0" }

[bundles]
compose = [
    "androidxUi",
    "androidxUiGraphics",
    "androidxUiToolingPreview",
    "androidxMaterial3",
    "androidxWindow",
    "androidxActivityCompose",
    "androidxNavigationCompose",
    "androidxLifecycleViewmodelCompose",
    "androidxLifecycleRuntimeCompose"
]
>>>>>>> 4b600862
<|MERGE_RESOLUTION|>--- conflicted
+++ resolved
@@ -1,120 +1,41 @@
 [versions]
-<<<<<<< HEAD
 agp = "8.11.1"
 kotlinxSerializationJson = "1.9.0"
 kotlinxCoroutines = "1.8.1"
 kotlin = "2.0.0"
-ksp = "2.0.0-1.0.21" # KSP version aligned with Kotlin 2.0.0
+ksp = "2.0.0-1.0.21"
 hilt = "2.57"
+hiltNavigationCompose = "1.2.0"
+hiltWork = "1.2.0"
 googleServices = "4.4.2"
 firebaseCrashlyticsPlugin = "3.0.2"
 firebasePerfPlugin = "1.4.2"
 openapiGeneratorPlugin = "7.6.0"
-=======
-# --- CORE TOOLCHAIN: THE LATEST PUBLIC RELEASES ---
-# AGP version is now specified directly in build.gradle.kts
-desugar_jdk_libs = "2.1.5"
-espressoCoreVersion = "3.5.1"
-generativeai = "0.9.0"
-junitVersion = "1.1.5"
-kotlin = "2.0.0" # Latest stable Kotlin version
-ksp = "2.0.0-1.0.21" # KSP version matching Kotlin 2.0.0
-hilt = "2.51.1" # Latest stable version compatible with Kotlin 2.0.0
-hiltNavigationCompose = "1.2.0"
-hiltWork = "1.2.0"
-
-# Compose
-composeBom = "2024.01.00" # Latest stable Compose BOM for Kotlin 2.0.0
-composeCompiler = "1.5.8" # Compose compiler for Kotlin 2.0.0
-material3 = "1.2.1" # Latest stable Material 3 version
-material3Adaptive = "1.0.0" # Material 3 Adaptive components
-navigationComposeVersion = "2.7.7" # Navigation Compose version compatible with our setup
-windowSizeClass = "1.2.1" # Window size class for responsive layouts
->>>>>>> 4b600862
-
-# Jetpack Compose
+desugar-jdk-libs = "2.1.5"
+espressoCore = "3.6.1"
+junit = "5.10.2"
 composeBom = "2024.06.00"
 activityCompose = "1.10.1"
 navigationCompose = "2.7.7"
-
-<<<<<<< HEAD
-# Jetpack Core & UI
 coreKtx = "1.16.0"
 appcompat = "1.7.0"
 lifecycle = "2.8.1"
 room = "2.6.1"
 workManager = "2.9.0"
 datastore = "1.1.1"
-securityCrypto = "1.1.0-alpha06" # Note: Still in alpha, but widely used
-desugar-jdk-libs = "2.1.5"
-
-# Firebase
+securityCrypto = "1.1.0-alpha06"
 firebaseBom = "33.16.0"
-=======
-# --- APP Dependencies ---
-accompanistPager = "0.36.0" # Needs migration to official Compose Pager
-accompanistPermissions = "0.37.3" # Needs migration to official permissions handling
-accompanistSystemuicontroller = "0.36.0" # Needs migration (e.g., enableEdgeToEdge)
-# AndroidX Core
-coreKtx = "1.12.0"
-appcompat = "1.6.1"
-activityCompose = "1.8.2"
-material = "1.11.0"
-
-# Navigation
-navigationCompose = "2.7.7"
-
-# Lifecycle
-lifecycle = "2.7.0"
-lifecycleRuntimeCompose = "2.7.0"
-lifecycleViewmodelCompose = "2.7.0"
-
-# Room
-room = "2.6.1"
-
-# WorkManager
-workManager = "2.9.0"
-
-# DataStore
-datastore = "1.0.0"
-datastoreCore = "1.0.0"
-
-# Security
-securityCrypto = "1.1.0-alpha06"
-
-# Firebase
-firebaseBomVersion = "32.7.2"
-
-# Kotlin
-kotlinxCoroutines = "1.7.3"
-kotlinxSerializationJson = "1.6.0"
-kotlinxDatetime = "0.4.1"
-
-# Networking
-retrofit = "2.9.0"
-okhttp = "5.0.0-alpha.12"
->>>>>>> 4b600862
-
-# Networking & Serialization
 kotlinxDatetime = "0.6.0"
 retrofit = "2.11.0"
 retrofitKotlinxSerializationConverter = "1.0.0"
-okhttp = "5.1.0" # Note: OkHttp 5.x has significant changes, 4.12.0 is the stable predecessor
-
-# UI & Image Loading
+okhttp = "5.1.0"
 coilCompose = "2.7.0"
 timber = "5.0.1"
-
-# Testing
-junit = "5.10.2"
-androidxTestExtJunit = "1.1.5"
-espressoCore = "3.6.1"
 mockk = "1.13.11"
-hiltNavigationCompose = "1.2.0" # Test-related Hilt dependencies
-hiltWork = "1.2.0"
+material3 = "1.2.1"
+material = "1.11.0"
 
 [libraries]
-# Core Android
 androidx-core-ktx = { group = "androidx.core", name = "core-ktx", version.ref = "coreKtx" }
 androidx-appcompat = { group = "androidx.appcompat", name = "appcompat", version.ref = "appcompat" }
 androidx-activity-compose = { group = "androidx.activity", name = "activity-compose", version.ref = "activityCompose" }
@@ -125,8 +46,7 @@
 compose-ui = { group = "androidx.compose.ui", name = "ui" }
 compose-ui-graphics = { group = "androidx.compose.ui", name = "ui-graphics" }
 compose-ui-tooling-preview = { group = "androidx.compose.ui", name = "ui-tooling-preview" }
-compose-material3 = { group = "androidx.compose.material3", name = "material3" }
-# For debug builds
+compose-material3 = { group = "androidx.compose.material3", name = "material3", version.ref = "material3" }
 compose-ui-tooling = { group = "androidx.compose.ui", name = "ui-tooling" }
 compose-ui-test-manifest = { group = "androidx.compose.ui", name = "ui-test-manifest" }
 
@@ -165,7 +85,6 @@
 kotlinx-datetime = { group = "org.jetbrains.kotlinx", name = "kotlinx-datetime", version.ref = "kotlinxDatetime" }
 
 # Network
-<<<<<<< HEAD
 retrofit = { group = "com.squareup.retrofit2", name = "retrofit", version.ref = "retrofit" }
 retrofit-converter-kotlinx-serialization = { group = "com.jakewharton.retrofit", name = "retrofit2-kotlinx-serialization-converter", version.ref = "retrofitKotlinxSerializationConverter" }
 okhttp-logging-interceptor = { group = "com.squareup.okhttp3", name = "logging-interceptor", version.ref = "okhttp" }
@@ -184,7 +103,14 @@
 mockk-android = { group = "io.mockk", name = "mockk-android", version.ref = "mockk" }
 mockk-agent = { group = "io.mockk", name = "mockk-agent-jvm", version.ref = "mockk" }
 
-# ----- PLUGINS -----
+material = { module = "com.google.android.material:material", version.ref = "material" }
+material3 = { module = "androidx.compose.material3:material3" }
+
+# Compose Accompanist
+accompanistPager = { module = "com.google.accompanist:accompanist-pager", version = "0.36.0" }
+accompanistPermissions = { module = "com.google.accompanist:accompanist-permissions", version = "0.37.3" }
+accompanistSystemuicontroller = { module = "com.google.accompanist:accompanist-systemuicontroller", version = "0.36.0" }
+
 [plugins]
 androidApplication = { id = "com.android.application", version.ref = "agp" }
 androidLibrary = { id = "com.android.library", version.ref = "agp" }
@@ -196,73 +122,25 @@
 firebaseCrashlytics = { id = "com.google.firebase.crashlytics", version.ref = "firebaseCrashlyticsPlugin" }
 firebasePerf = { id = "com.google.firebase.firebase-perf", version.ref = "firebasePerfPlugin" }
 openapiGenerator = { id = "org.openapi.generator", version.ref = "openapiGeneratorPlugin" }
-# Custom AuraFrame app plugin
 auraApp = { id = "dev.aurakai.auraframefx", version = "1.0" }
 
-# ----- BUNDLES -----
 [bundles]
-# Group common dependencies together for cleaner build scripts
 room = ["room-runtime", "room-ktx"]
 lifecycle = ["lifecycle-runtime-ktx", "lifecycle-viewmodel-compose", "lifecycle-runtime-compose"]
-firebase = ["firebase-analytics", "firebase-crashlytics", "firebase-performance"]
+firebase = ["firebase-bom", "firebase-analytics", "firebase-crashlytics", "firebase-performance"]
 testing-unit = ["junit-api", "mockk-agent"]
 testing-android = ["androidx-test-ext-junit", "espresso-core", "mockk-android", "hilt-android-testing"]
-=======
-material = { module = "com.google.android.material:material", version.ref = "material" }
-material3 = { module = "androidx.compose.material3:material3" }
-navigationCompose = { module = "androidx.navigation:navigation-compose", version.ref = "navigationComposeVersion" }
-retrofit = { module = "com.squareup.retrofit2:retrofit", version.ref = "retrofit" }
-converterGson = { module = "com.squareup.retrofit2:converter-gson", version.ref = "converterGson" }
-retrofitKotlinxSerializationConverter = { module = "com.jakewharton.retrofit:retrofit2-kotlinx-serialization-converter", version.ref = "retrofitKotlinxSerializationConverter" }
-okhttp = { module = "com.squareup.okhttp3:okhttp", version.ref = "okhttp" }
-okhttpLoggingInterceptor = { module = "com.squareup.okhttp3:logging-interceptor", version.ref = "okhttp" }
-
-# UI & Utils
-coilCompose = { module = "io.coil-kt:coil-compose", version.ref = "coilCompose" }
-timber = { module = "com.jakewharton.timber:timber", version.ref = "timber" }
-guava = { module = "com.google.guava:guava", version.ref = "guavaAndroid" }
-accompanistPager = { module = "com.google.accompanist:accompanist-pager", version.ref = "accompanistPager" }
-accompanistPagerIndicators = { module = "com.google.accompanist:accompanist-pager-indicators", version.ref = "accompanistPager" }
-accompanistPermissions = { module = "com.google.accompanist:accompanist-permissions", version.ref = "accompanistPermissions" }
-accompanistSystemuicontroller = { module = "com.google.accompanist:accompanist-systemuicontroller", version.ref = "accompanistSystemuicontroller" }
-
-# Plugins
-[plugins]
-# Android
-android-application = { id = "com.android.application" }
-android-library = { id = "com.android.library" }
-
-# Kotlin
-kotlin-android = { id = "org.jetbrains.kotlin.android", version.ref = "kotlin" }
-kotlin-serialization = { id = "org.jetbrains.kotlin.plugin.serialization", version.ref = "kotlin" }
-ksp = { id = "com.google.devtools.ksp", version.ref = "ksp" }
-
-# Hilt
-hilt = { id = "com.google.dagger.hilt.android", version.ref = "hilt" }
-
-# Google Services
-google-services = { id = "com.google.gms.google-services", version.ref = "googleServices" }
-
-# Firebase
-firebase-crashlytics = { id = "com.google.firebase.crashlytics", version = "2.9.9" }
-firebase-perf = { id = "com.google.firebase.firebase-perf", version = "1.4.2" }
-
-# OpenAPI
-openapi-generator = { id = "org.openapi.generator", version = "7.1.0" }
-
-# Gradle toolchains resolver
-gradle-toolchains-foojay-resolver = { id = "org.gradle.toolchains.foojay-resolver-convention", version = "1.0.0" }
-
-[bundles]
 compose = [
-    "androidxUi",
-    "androidxUiGraphics",
-    "androidxUiToolingPreview",
-    "androidxMaterial3",
-    "androidxWindow",
-    "androidxActivityCompose",
-    "androidxNavigationCompose",
-    "androidxLifecycleViewmodelCompose",
-    "androidxLifecycleRuntimeCompose"
-]
->>>>>>> 4b600862
+    "compose-bom",
+    "compose-ui",
+    "compose-ui-graphics",
+    "compose-ui-tooling-preview",
+    "compose-material3",
+    "androidx-activity-compose",
+    "navigation-compose",
+    "lifecycle-viewmodel-compose",
+    "lifecycle-runtime-compose",
+    "accompanistPager",
+    "accompanistPermissions",
+    "accompanistSystemuicontroller"
+]
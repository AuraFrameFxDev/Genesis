[versions]
androidxTestExtJunit = "1.2.1"
agp = "8.11.1"
kotlinxSerializationJson = "1.9.0"
kotlinxCoroutines = "1.8.1"
kotlin = "2.0.0"
ksp = "2.0.0-1.0.21"
hilt = "2.57"
hiltNavigationCompose = "1.2.0"
hiltWork = "1.2.0"
<<<<<<< HEAD
googleServices = "4.4.2"
firebaseCrashlyticsPlugin = "3.0.4"
=======
googleServices = "4.4.3"
firebaseCrashlyticsPlugin = "3.0.2"
>>>>>>> 3a7d6ad6
firebasePerfPlugin = "1.4.2"
openapiGeneratorPlugin = "7.14.0"
desugar-jdk-libs = "2.1.5"
espressoCore = "3.6.1"
junit = "5.10.2"
composeBom = "2024.06.00"
activityCompose = "1.10.1"
navigationCompose = "2.9.2"
coreKtx = "1.16.0"
appcompat = "1.7.1"
lifecycle = "2.9.2"
room = "2.6.1"
workManager = "2.10.2"
datastore = "1.1.7"
securityCrypto = "1.1.0-alpha06"
firebaseBom = "33.16.0"
kotlinxDatetime = "0.7.1-0.6.x-compat"
retrofit = "3.0.0"
retrofitKotlinxSerializationConverter = "1.0.0"
okhttp = "5.1.0"
coilCompose = "2.7.0"
timber = "5.0.1"
mockk = "1.14.5"
material3 = "1.2.1"
material = "1.12.0"

[libraries]
androidx-core-ktx = { group = "androidx.core", name = "core-ktx", version.ref = "coreKtx" }
androidx-appcompat = { group = "androidx.appcompat", name = "appcompat", version.ref = "appcompat" }
androidx-activity-compose = { group = "androidx.activity", name = "activity-compose", version.ref = "activityCompose" }
desugar-jdk-libs = { group = "com.android.tools", name = "desugar_jdk_libs", version.ref = "desugar-jdk-libs" }

# Compose
compose-bom = { group = "androidx.compose", name = "compose-bom", version.ref = "composeBom" }
compose-ui = { group = "androidx.compose.ui", name = "ui" }
compose-ui-graphics = { group = "androidx.compose.ui", name = "ui-graphics" }
compose-ui-tooling-preview = { group = "androidx.compose.ui", name = "ui-tooling-preview" }
compose-material3 = { group = "androidx.compose.material3", name = "material3", version.ref = "material3" }
compose-ui-tooling = { group = "androidx.compose.ui", name = "ui-tooling" }
compose-ui-test-manifest = { group = "androidx.compose.ui", name = "ui-test-manifest" }

# Navigation
navigation-compose = { group = "androidx.navigation", name = "navigation-compose", version.ref = "navigationCompose" }

# Lifecycle
lifecycle-runtime-ktx = { group = "androidx.lifecycle", name = "lifecycle-runtime-ktx", version.ref = "lifecycle" }
lifecycle-viewmodel-compose = { group = "androidx.lifecycle", name = "lifecycle-viewmodel-compose", version.ref = "lifecycle" }
lifecycle-runtime-compose = { group = "androidx.lifecycle", name = "lifecycle-runtime-compose", version.ref = "lifecycle" }

# Hilt (Dependency Injection)
hilt-android = { group = "com.google.dagger", name = "hilt-android", version.ref = "hilt" }
hilt-compiler = { group = "com.google.dagger", name = "hilt-android-compiler", version.ref = "hilt" }
hilt-navigation-compose = { group = "androidx.hilt", name = "hilt-navigation-compose", version.ref = "hiltNavigationCompose" }
hilt-work = { group = "androidx.hilt", name = "hilt-work", version.ref = "hiltWork" }
hilt-android-testing = { group = "com.google.dagger", name = "hilt-android-testing", version.ref = "hilt" }

# Room (Database)
room-runtime = { group = "androidx.room", name = "room-runtime", version.ref = "room" }
room-compiler = { group = "androidx.room", name = "room-compiler", version.ref = "room" }
room-ktx = { group = "androidx.room", name = "room-ktx", version.ref = "room" }

# WorkManager (Background Tasks)
work-runtime-ktx = { group = "androidx.work", name = "work-runtime-ktx", version.ref = "workManager" }

# Firebase
firebase-bom = { group = "com.google.firebase", name = "firebase-bom", version.ref = "firebaseBom" }
firebase-analytics = { group = "com.google.firebase", name = "firebase-analytics-ktx" }
firebase-crashlytics = { group = "com.google.firebase", name = "firebase-crashlytics-ktx" }
firebase-performance = { group = "com.google.firebase", name = "firebase-perf-ktx" }

# Kotlin Libraries
kotlinx-coroutines-android = { group = "org.jetbrains.kotlinx", name = "kotlinx-coroutines-android", version.ref = "kotlinxCoroutines" }
kotlinx-serialization-json = { group = "org.jetbrains.kotlinx", name = "kotlinx-serialization-json", version.ref = "kotlinxSerializationJson" }
kotlinx-datetime = { group = "org.jetbrains.kotlinx", name = "kotlinx-datetime", version.ref = "kotlinxDatetime" }

# Network
retrofit = { group = "com.squareup.retrofit2", name = "retrofit", version.ref = "retrofit" }
retrofit-converter-kotlinx-serialization = { group = "com.jakewharton.retrofit", name = "retrofit2-kotlinx-serialization-converter", version.ref = "retrofitKotlinxSerializationConverter" }
okhttp-logging-interceptor = { group = "com.squareup.okhttp3", name = "logging-interceptor", version.ref = "okhttp" }

# Other
coil-compose = { group = "io.coil-kt", name = "coil-compose", version.ref = "coilCompose" }
timber = { group = "com.jakewharton.timber", name = "timber", version.ref = "timber" }
datastore-preferences = { group = "androidx.datastore", name = "datastore-preferences", version.ref = "datastore" }
security-crypto = { group = "androidx.security", name = "security-crypto", version.ref = "securityCrypto" }

# Testing
junit-api = { group = "org.junit.jupiter", name = "junit-jupiter-api", version.ref = "junit" }
junit-engine = { group = "org.junit.jupiter", name = "junit-jupiter-engine", version.ref = "junit" }
androidx-test-ext-junit = { group = "androidx.test.ext", name = "junit", version.ref = "androidxTestExtJunit" }
espresso-core = { group = "androidx.test.espresso", name = "espresso-core", version.ref = "espressoCore" }
mockk-android = { group = "io.mockk", name = "mockk-android", version.ref = "mockk" }
mockk-agent = { group = "io.mockk", name = "mockk-agent-jvm", version.ref = "mockk" }

material = { module = "com.google.android.material:material", version.ref = "material" }
material3 = { module = "androidx.compose.material3:material3" }

# Compose Accompanist
accompanistPager = { module = "com.google.accompanist:accompanist-pager", version = "0.36.0" }
accompanistPermissions = { module = "com.google.accompanist:accompanist-permissions", version = "0.37.3" }
accompanistSystemuicontroller = { module = "com.google.accompanist:accompanist-systemuicontroller", version = "0.36.0" }

[plugins]
androidApplication = { id = "com.android.application", version.ref = "agp" }
androidLibrary = { id = "com.android.library", version.ref = "agp" }
kotlinAndroid = { id = "org.jetbrains.kotlin.android", version.ref = "kotlin" }
kotlinSerialization = { id = "org.jetbrains.kotlin.plugin.serialization", version.ref = "kotlin" }
ksp = { id = "com.google.devtools.ksp", version.ref = "ksp" }
hiltAndroid = { id = "com.google.dagger.hilt.android", version.ref = "hilt" }
googleServices = { id = "com.google.gms.google-services", version.ref = "googleServices" }
firebaseCrashlytics = { id = "com.google.firebase.crashlytics", version.ref = "firebaseCrashlyticsPlugin" }
firebasePerf = { id = "com.google.firebase.firebase-perf", version.ref = "firebasePerfPlugin" }
openapiGenerator = { id = "org.openapi.generator", version.ref = "openapiGeneratorPlugin" }
auraApp = { id = "dev.aurakai.auraframefx", version = "1.0" }

[bundles]
room = ["room-runtime", "room-ktx"]
lifecycle = ["lifecycle-runtime-ktx", "lifecycle-viewmodel-compose", "lifecycle-runtime-compose"]
firebase = ["firebase-bom", "firebase-analytics", "firebase-crashlytics", "firebase-performance"]
testing-unit = ["junit-api", "mockk-agent"]
testing-android = ["androidx-test-ext-junit", "espresso-core", "mockk-android", "hilt-android-testing"]
compose = [
    "compose-bom",
    "compose-ui",
    "compose-ui-graphics",
    "compose-ui-tooling-preview",
    "compose-material3",
    "androidx-activity-compose",
    "navigation-compose",
    "lifecycle-viewmodel-compose",
    "lifecycle-runtime-compose",
    "accompanistPager",
    "accompanistPermissions",
    "accompanistSystemuicontroller"
]<|MERGE_RESOLUTION|>--- conflicted
+++ resolved
@@ -8,13 +8,9 @@
 hilt = "2.57"
 hiltNavigationCompose = "1.2.0"
 hiltWork = "1.2.0"
-<<<<<<< HEAD
 googleServices = "4.4.2"
 firebaseCrashlyticsPlugin = "3.0.4"
-=======
-googleServices = "4.4.3"
-firebaseCrashlyticsPlugin = "3.0.2"
->>>>>>> 3a7d6ad6
+
 firebasePerfPlugin = "1.4.2"
 openapiGeneratorPlugin = "7.14.0"
 desugar-jdk-libs = "2.1.5"

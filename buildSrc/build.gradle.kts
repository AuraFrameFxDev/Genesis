// Configure build logic plugins
plugins {
    `kotlin-dsl`
}
<<<<<<< HEAD
=======

// Configure Kotlin settings for buildSrc
kotlin {
    jvmToolchain {
        languageVersion.set(JavaLanguageVersion.of(22))
    }

    // Explicitly set the JVM target for Kotlin compilation in buildSrc
    compilerOptions {
        jvmTarget.set(org.jetbrains.kotlin.gradle.dsl.JvmTarget.JVM_22)
    }
}
>>>>>>> fc3471cc
<|MERGE_RESOLUTION|>--- conflicted
+++ resolved
@@ -2,18 +2,15 @@
 plugins {
     `kotlin-dsl`
 }
-<<<<<<< HEAD
-=======
 
 // Configure Kotlin settings for buildSrc
 kotlin {
     jvmToolchain {
-        languageVersion.set(JavaLanguageVersion.of(22))
+        languageVersion.set(JavaLanguageVersion.of(17))
     }
 
     // Explicitly set the JVM target for Kotlin compilation in buildSrc
     compilerOptions {
-        jvmTarget.set(org.jetbrains.kotlin.gradle.dsl.JvmTarget.JVM_22)
+        jvmTarget.set(org.jetbrains.kotlin.gradle.dsl.JvmTarget.JVM_17)
     }
-}
->>>>>>> fc3471cc
+}
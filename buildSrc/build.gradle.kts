<<<<<<< HEAD
=======
@file:Suppress("UnstableApiUsage")

plugins {
    `kotlin-dsl`
    `java-gradle-plugin`
    id("com.gradle.plugin-publish") version "1.3.1"
}

repositories {
    google()
    mavenCentral()
    gradlePluginPortal()
    maven("https://maven.pkg.jetbrains.space/kotlin/p/kotlin/dev")
}

// Configure Gradle plugin publishing
gradlePlugin {
    plugins {
        register("aura-base-plugin") {
            id = "dev.aurakai.aura.base"
            implementationClass = "dev.aurakai.aura.gradle.AuraBasePlugin"
            displayName = "Aura Base Plugin"
            description = "Base plugin for AuraOS projects"
        }
    }
}

dependencies {
    // Gradle API and Kotlin DSL
    implementation(gradleApi())
    implementation("org.jetbrains.kotlin:kotlin-gradle-plugin:2.2.0")
    
    // Android Gradle Plugin (AGP)
    implementation("com.android.tools.build:gradle:8.11.1")
    
    // Dagger Hilt
    implementation("com.google.dagger:hilt-android-gradle-plugin:2.57")
    

    // KSP (Kotlin Symbol Processing)
    implementation("com.google.devtools.ksp:com.google.devtools.ksp.gradle.plugin:2.2.0-2.0.2")
    
    // Firebase
    implementation("com.google.gms:google-services:4.4.3")
    implementation("com.google.firebase:firebase-crashlytics-gradle:3.0.5")
    implementation("com.google.firebase:perf-plugin:1.4.2")
    
    // OpenAPI Generator
    implementation("org.openapitools.openapidiff:openapi-diff-core:2.1.2")
    
    // Testing
    testImplementation("org.jetbrains.kotlin:kotlin-test-junit")
    testImplementation("org.junit.jupiter:junit-jupiter:5.10.2")
    testImplementation("org.jetbrains.kotlin:kotlin-test:2.2.0")
    testImplementation("com.google.truth:truth:1.4.4")
}

// Configure Kotlin compiler options
tasks.withType<org.jetbrains.kotlin.gradle.tasks.KotlinCompile>().configureEach {
    compilerOptions {
        freeCompilerArgs.addAll(
            "-opt-in=kotlin.RequiresOptIn",
            "-Xjvm-default=all",
            "-Xcontext-receivers"
        )
        allWarningsAsErrors.set(true)
    }
}

// Configure tests
tasks.withType<Test> {
    useJUnitPlatform()
    testLogging {
        events("passed", "skipped", "failed")
        showStandardStreams = true
    }
}

// Configure plugin publishing
publishing {
    repositories {
        maven {
            name = "local"
            url = uri("${layout.buildDirectory}/repo")
        }
    }
}
>>>>>>> 662c077f
<|MERGE_RESOLUTION|>--- conflicted
+++ resolved
@@ -1,7 +1,5 @@
-<<<<<<< HEAD
-=======
-@file:Suppress("UnstableApiUsage")
 
+ 
 plugins {
     `kotlin-dsl`
     `java-gradle-plugin`
@@ -86,5 +84,4 @@
             url = uri("${layout.buildDirectory}/repo")
         }
     }
-}
->>>>>>> 662c077f
+}
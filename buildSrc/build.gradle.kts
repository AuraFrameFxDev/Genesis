@file:Suppress("UnstableApiUsage")

plugins {
    `kotlin-dsl`
    `java-gradle-plugin`
    id("com.gradle.plugin-publish") version "1.3.1"
}

repositories {
    google()
    mavenCentral()
    gradlePluginPortal()
    maven("https://maven.pkg.jetbrains.space/kotlin/p/kotlin/dev")
}

// Configure Gradle plugin publishing
gradlePlugin {
    plugins {
        register("aura-base-plugin") {
            id = "dev.aurakai.aura.base"
            implementationClass = "dev.aurakai.aura.gradle.AuraBasePlugin"
            displayName = "Aura Base Plugin"
            description = "Base plugin for AuraOS projects"
        }
    }
}

dependencies {
    // Gradle API and Kotlin DSL
    implementation(gradleApi())
    implementation("org.jetbrains.kotlin:kotlin-gradle-plugin:2.2.0")
    
    // Android Gradle Plugin (AGP)
    implementation("com.android.tools.build:gradle:8.11.1")
    
    // Dagger Hilt
    implementation("com.google.dagger:hilt-android-gradle-plugin:2.48")
    
<<<<<<< HEAD
    // KSP (Kotlin Symbol Processing) - Using stable version compatible with Kotlin 2.2.0
    implementation("com.google.devtools.ksp:com.google.devtools.ksp.gradle.plugin:2.0.0-1.0.21")
=======
    // KSP (Kotlin Symbol Processing)
    implementation("com.google.devtools.ksp:com.google.devtools.ksp.gradle.plugin:2.2.0-2.0.2")
>>>>>>> 126cb42a
    
    // Firebase
    implementation("com.google.gms:google-services:4.4.3")
    implementation("com.google.firebase:firebase-crashlytics-gradle:2.9.9")
    implementation("com.google.firebase:perf-plugin:1.4.2")
    
    // OpenAPI Generator
    implementation("org.openapitools.openapidiff:openapi-diff-core:2.1.2")
    
    // Testing
    testImplementation("org.jetbrains.kotlin:kotlin-test-junit")
    testImplementation("org.junit.jupiter:junit-jupiter:5.10.2")
    testImplementation("org.jetbrains.kotlin:kotlin-test:2.2.0")
    testImplementation("com.google.truth:truth:1.4.4")
}

// Configure Kotlin compiler options
tasks.withType<org.jetbrains.kotlin.gradle.tasks.KotlinCompile>().configureEach {
    compilerOptions {
        freeCompilerArgs.addAll(
            "-opt-in=kotlin.RequiresOptIn",
            "-Xjvm-default=all",
            "-Xcontext-receivers"
        )
        allWarningsAsErrors.set(true)
    }
}

// Configure tests
tasks.withType<Test> {
    useJUnitPlatform()
    testLogging {
        events("passed", "skipped", "failed")
        showStandardStreams = true
    }
}

// Configure plugin publishing
publishing {
    repositories {
        maven {
            name = "local"
            url = uri("${layout.buildDirectory}/repo")
        }
    }
}<|MERGE_RESOLUTION|>--- conflicted
+++ resolved
@@ -36,13 +36,9 @@
     // Dagger Hilt
     implementation("com.google.dagger:hilt-android-gradle-plugin:2.48")
     
-<<<<<<< HEAD
-    // KSP (Kotlin Symbol Processing) - Using stable version compatible with Kotlin 2.2.0
-    implementation("com.google.devtools.ksp:com.google.devtools.ksp.gradle.plugin:2.0.0-1.0.21")
-=======
+
     // KSP (Kotlin Symbol Processing)
     implementation("com.google.devtools.ksp:com.google.devtools.ksp.gradle.plugin:2.2.0-2.0.2")
->>>>>>> 126cb42a
     
     // Firebase
     implementation("com.google.gms:google-services:4.4.3")

// Settings configured for Gradle 8.14.3 and Java 24
// Plugin management must be the first block in the file
pluginManagement {
    repositories {
        gradlePluginPortal()
        google()
        mavenCentral()
        mavenLocal()
        maven("https://maven.pkg.jetbrains.space/public/p/compose/dev")
    }

    // Configure resolution strategy for plugins
    resolutionStrategy {
        eachPlugin {
            when (requested.id.namespace) {
                "com.android" -> useModule("com.android.tools.build:gradle:${requested.version}")
            }
        }
    }
}

<<<<<<< HEAD
// Enable feature previews
enableFeaturePreview("TYPESAFE_PROJECT_ACCESSORS")
enableFeaturePreview("STABLE_CONFIGURATION_CACHE")

// Dependency resolution management
=======
// Toolchain auto-download enabled via gradle.properties

>>>>>>> f4276662
dependencyResolutionManagement {
    repositoriesMode.set(RepositoriesMode.FAIL_ON_PROJECT_REPOS)

    repositories {
        google()
        mavenCentral()
        mavenLocal()
        maven("https://maven.pkg.jetbrains.space/public/p/compose/dev")
    }

    // Enable reproducible builds
    // This is automatically loaded from gradle/libs.versions.toml in Gradle 8.1+
}

// Project configuration
rootProject.name = "AuraFrameFX"

// Include all modules
include(
    ":app",
    ":jvm-test",
    ":sandbox-ui",
    ":oracle-drive-integration",
    ":oracledrive"
)<|MERGE_RESOLUTION|>--- conflicted
+++ resolved
@@ -19,16 +19,15 @@
     }
 }
 
-<<<<<<< HEAD
+
 // Enable feature previews
 enableFeaturePreview("TYPESAFE_PROJECT_ACCESSORS")
 enableFeaturePreview("STABLE_CONFIGURATION_CACHE")
 
 // Dependency resolution management
-=======
+
 // Toolchain auto-download enabled via gradle.properties
 
->>>>>>> f4276662
 dependencyResolutionManagement {
     repositoriesMode.set(RepositoriesMode.FAIL_ON_PROJECT_REPOS)
 
